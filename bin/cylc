--- conflicted
+++ resolved
@@ -322,48 +322,6 @@
   % cylc con trig SUITE TASK            # ditto
   % cylc c t SUITE TASK                 # ditto
 
-<<<<<<< HEAD
-SUITE NAMES AND DATABASES
-  Suites are addressed by hierarchical names (e.g. suite1, nwp.oper,
-nwp.test.LAM2, etc.) registered in a database that associates suite
-names with suite definition locations. Your default database is located
-at $HOME/.cylc/DB. The '--db=' command option can be used to work with
-suites registered in other databases. You should be able to read and
-graph (etc.) another user's suite definitions, from their default
-database, with the '--db=u:USER' option (access is governed by normal
-filesystem permissions). 
-
-REMOTE COMMAND RE-INVOCATION BY SSH
-  If passwordless ssh is configured the '--host=' and '--owner=' command
-options result in most cylc commands being re-invoked on other hosts or
-user accounts. The '--use-ssh' flag results in the same for suite
-control commands that normally RPC across the network instead (below).
-
-REMOTE SUITE CONTROL BY RPC (PYRO)
-  Cylc commands, GUIs, and tasks that interact with running suites use a
-network RPC protocol (Pyro) with passphrase authentication. The '--host'
-and '--owner' command options target a suite running on another host or
-user account. The suite passphrase, generated in the suite definition
-directory at registration time, should be installed on a remote control
-host in one of the following locations:
-  1) $HOME/.cylc/<HOST>/<OWNER>/<SUITE>/passphrase,
-  2) $HOME/.cylc/<HOST>/<SUITE>/passphrase, or
-  3) $HOME/.cylc/<SUITE>/passphrase).
-  4) Or specify the location explicitly with '--p','--passphrase='.
-A running task first looks in the suite definition directory for the
-passphrase, then the above locations. Likewise a remote task checks
-the remote suite definition directory first, if one is configured.
-
-REMOTE SUITE CONTROL BY SSH RE-INVOCATION
-  If the network ports required by Pyro are not open you can use the
-'--use-ssh' flag to re-invoke suite control commands on the suite host.
-For remote tasks the same can be achieved by "use ssh messaging = True"
-via the cylc site/user configuration file, then the passphrase is not
-needed on the remote host because the RPC connection is only made on the
-suite host (ssh keys are needed though).
-
-TASK IDENTIFICATION
-=======
 CYLC SUITE NAMES AND YOUR REGISTRATION DATABASE
   Suites are addressed by hierarchical names such as suite1, nwp.oper,
 nwp.test.LAM2, etc. in a "registration database" ($HOME/.cylc/DB) that
@@ -372,7 +330,6 @@
 users, with access is governed by normal filesystem permissions. 
 
 TASK IDENTIFICATION IN CYLC SUITES
->>>>>>> 87c30d4f
   Tasks are identified by NAME%TAG where for cycling tasks TAG is a
 cycle time (YYYY[MM[DD[HH[mm[ss]]]]]) and for asynchronous tasks TAG is
 an integer (just '1' for one-off asynchronous tasks).
