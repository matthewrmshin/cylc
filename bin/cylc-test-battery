--- conflicted
+++ resolved
@@ -81,9 +81,5 @@
     exec prove -j "$NPROC" -s -r ${TESTS:-tests lib/parsec/tests}
 else
     echo "WARNING: cannot run tests in parallel (Test::Harness < 3.00)" >&2
-<<<<<<< HEAD
-    exec prove -r -s $ARGS
-=======
     exec prove -s -r ${TESTS:-tests lib/parsec/tests}
->>>>>>> df6a7edf
 fi