#!/usr/bin/env python

#C: THIS FILE IS PART OF THE CYLC FORECAST SUITE METASCHEDULER.
#C: Copyright (C) 2008-2012 Hilary Oliver, NIWA
#C:
#C: This program is free software: you can redistribute it and/or modify
#C: it under the terms of the GNU General Public License as published by
#C: the Free Software Foundation, either version 3 of the License, or
#C: (at your option) any later version.
#C:
#C: This program is distributed in the hope that it will be useful,
#C: but WITHOUT ANY WARRANTY; without even the implied warranty of
#C: MERCHANTABILITY or FITNESS FOR A PARTICULAR PURPOSE.  See the
#C: GNU General Public License for more details.
#C:
#C: You should have received a copy of the GNU General Public License
#C: along with this program.  If not, see <http://www.gnu.org/licenses/>.

import gtk
import os, re
import gobject
import helpwindow
from xstateview import xupdater
#from warning_dialog import warning_dialog, info_dialog
from cylc.cycle_time import ct
from cylc.cylc_xdot import xdot_widgets
from gcapture import gcapture_tmpfile

class ControlGraph(object):
    """
Dependency graph suite control interface.
    """
<<<<<<< HEAD
    def __init__(self, suite, owner, host, port, imagedir, tmpdir, readonly=False ):

        ControlAppBase.__init__(self, suite, owner, host, port, imagedir, readonly=False )
=======
    def __init__(self, cfg, suiterc, info_bar, get_right_click_menu, log_colors ):

        self.cfg = cfg
        self.suiterc = suiterc
        self.info_bar = info_bar
        self.get_right_click_menu = get_right_click_menu
        self.log_colors = log_colors
>>>>>>> 3345800b

        self.gcapture_windows = []

<<<<<<< HEAD
        self.x = xupdater( self.suite, self.owner, self.host, self.port,
                self.label_mode, self.label_status, self.label_time, self.label_block, self.xdot )
        self.x.start()

    def get_control_widgets(self ):
=======
    def get_control_widgets( self ):
>>>>>>> 3345800b
        self.xdot = xdot_widgets()
        self.xdot.widget.connect( 'clicked', self.on_url_clicked )
        self.x = xupdater( self.cfg, self.suiterc, self.info_bar, self.xdot )
        self.x.start()
        return self.xdot.get()

    def toggle_graph_disconnect( self, w, update_button ):
        if w.get_active():
            self.x.graph_disconnect = True
            w.set_image( gtk.image_new_from_stock( gtk.STOCK_DISCONNECT,
                                                   gtk.ICON_SIZE_SMALL_TOOLBAR ) )
            self._set_tooltip( w, "Click to reconnect" )
            update_button.set_sensitive(True)
        else:
            self.x.graph_disconnect = False
            w.set_image( gtk.image_new_from_stock( gtk.STOCK_CONNECT,
                                                   gtk.ICON_SIZE_SMALL_TOOLBAR ) )
            self._set_tooltip( w, "Click to disconnect" )
            update_button.set_sensitive(False)
        return True

    def graph_update( self, w ):
        self.x.action_required = True
 
    def on_url_clicked( self, widget, url, event ):
        if event.button != 3:
            return False
        if url == 'KEY':
            # graph key node
            return

        m = re.match( 'SUBTREE:(.*)', url )
        if m:
            #print 'SUBTREE'
            task_id = m.groups()[0]
            self.right_click_menu( event, task_id, type='collapsed subtree' )
            return

        m = re.match( 'base:(.*)', url )
        if m:
            #print 'BASE GRAPH'
            task_id = m.groups()[0]
            #warning_dialog( 
            #        task_id + "\n"
            #        "This task is part of the base graph, taken from the\n"
            #        "suite config file (suite.rc) dependencies section, \n" 
            #        "but it does not currently exist in the running suite." ).warn()
            self.right_click_menu( event, task_id, type='base graph task' )
            return

        # URL is task ID
        #print 'LIVE TASK'
        self.right_click_menu( event, url, type='live task' )

    def stop(self):
        self.x.quit = True

    def right_click_menu( self, event, task_id, type='live task' ):
        name, ctime = task_id.split('%')

        menu = gtk.Menu()
        menu_root = gtk.MenuItem( task_id )
        menu_root.set_submenu( menu )

        timezoom_item_direct = gtk.MenuItem( 'Focus on ' + ctime )
        timezoom_item_direct.connect( 'activate', self.focused_timezoom_direct, ctime )

        timezoom_item = gtk.MenuItem( 'Focus on Range' )
        timezoom_item.connect( 'activate', self.focused_timezoom_popup, task_id )

        timezoom_reset_item = gtk.MenuItem( 'Focus Reset' )
        timezoom_reset_item.connect( 'activate', self.focused_timezoom_direct, None )

        group_item = gtk.MenuItem( 'Group' )
        group_item.connect( 'activate', self.grouping, name, True )
        ungroup_item = gtk.MenuItem( 'UnGroup' )
        ungroup_item.connect( 'activate', self.grouping, name, False )
        ungroup_rec_item = gtk.MenuItem( 'Recursive UnGroup' )
        ungroup_rec_item.connect( 'activate', self.grouping, name, False, True )

        if type == 'collapsed subtree':
            title_item = gtk.MenuItem( 'Subtree: ' + task_id )
            title_item.set_sensitive(False)
            menu.append( title_item )
            menu.append( gtk.SeparatorMenuItem() )

            expand_item = gtk.MenuItem( 'Expand Subtree' )
            menu.append( expand_item )
            expand_item.connect( 'activate', self.expand_subtree, task_id )
    
            menu.append( timezoom_item_direct )
            menu.append( timezoom_item )
            menu.append( timezoom_reset_item )

        else:

            title_item = gtk.MenuItem( 'Task: ' + task_id )
            title_item.set_sensitive(False)
            menu.append( title_item )

            menu.append( gtk.SeparatorMenuItem() )

            menu.append( timezoom_item_direct )
            menu.append( timezoom_item )
            menu.append( timezoom_reset_item )

            menu.append( gtk.SeparatorMenuItem() )
            menu.append( group_item )
            menu.append( ungroup_item )
            menu.append( ungroup_rec_item )

            menu.append( gtk.SeparatorMenuItem() )

            collapse_item = gtk.MenuItem( 'Collapse Subtree' )
            menu.append( collapse_item )
            collapse_item.connect( 'activate', self.collapse_subtree, task_id )

        if type == 'live task':
            menu.append( gtk.SeparatorMenuItem() )
            
            default_menu = self.get_right_click_menu( task_id, hide_task=True )
            for item in default_menu.get_children():
                default_menu.remove( item )
                menu.append( item )

        menu.show_all()
        menu.popup( None, None, None, event.button, event.time )

        # TO DO: popup menus are not automatically destroyed and can be
        # reused if saved; however, we need to reconstruct or at least
        # alter ours dynamically => should destroy after each use to
        # prevent a memory leak? But I'm not sure how to do this as yet.)

        return True

    def grouping( self, w, name, group, rec=False ):
        self.x.ungroup_recursive = rec
        if group:
            self.x.group.append(name)
        else:
            self.x.ungroup.append(name)
        self.x.action_required = True
        self.x.best_fit = True

    def collapse_subtree( self, w, id ):
        self.x.collapse.append(id)
        self.x.action_required = True
        self.x.best_fit = True

    def expand_subtree( self, w, id ):
        self.x.collapse.remove(id)
        self.x.action_required = True
        self.x.best_fit = True

    def expand_all_subtrees( self, w ):
        del self.x.collapse[:]
        self.x.action_required = True
        self.x.best_fit = True

    def rearrange( self, col, n ):
        cols = self.ttreeview.get_columns()
        for i_n in range(0,len(cols)):
            if i_n == n: 
                cols[i_n].set_sort_indicator(True)
            else:
                cols[i_n].set_sort_indicator(False)
        # col is cols[n]
        if col.get_sort_order() == gtk.SORT_ASCENDING:
            col.set_sort_order(gtk.SORT_DESCENDING)
        else:
            col.set_sort_order(gtk.SORT_ASCENDING)
        self.ttreestore.set_sort_column_id(n, col.get_sort_order()) 

    def get_menuitems( self ):
        """Return the menu items specific to this view."""
        items = []
        graph_range_item = gtk.MenuItem( 'Time Range Focus ...' )
        items.append( graph_range_item )
        graph_range_item.connect( 'activate', self.graph_timezoom_popup )

        crop_item = gtk.MenuItem( 'Toggle _Crop Base Graph' )
        items.append( crop_item )
        crop_item.connect( 'activate', self.toggle_crop )

        filter_item = gtk.MenuItem( 'Task _Filtering ...' )
        items.append( filter_item )
        filter_item.connect( 'activate', self.filter_popup )

        expand_item = gtk.MenuItem( '_Expand All Subtrees' )
        items.append( expand_item )
        expand_item.connect( 'activate', self.expand_all_subtrees )

        group_item = gtk.MenuItem( '_Group All Families' )
        items.append( group_item )
        group_item.connect( 'activate', self.group_all_families, True )

        ungroup_item = gtk.MenuItem( '_UnGroup All Families' )
        items.append( ungroup_item )
        ungroup_item.connect( 'activate', self.group_all_families, False )

        key_item = gtk.MenuItem( 'Toggle Graph _Key' )
        items.append( key_item )
        key_item.connect( 'activate', self.toggle_key )
        
        return items

    def _set_tooltip( self, widget, tip_text ):
        tip = gtk.Tooltips()
        tip.enable()
        tip.set_tip( widget, tip_text )

    def get_toolitems( self ):
        """Return the tool bar items specific to this view."""
        items = []
        for child in self.xdot.vbox.get_children():
            if isinstance(child, gtk.HButtonBox):
                self.xdot.vbox.remove(child)

        zoomin_button = gtk.ToolButton( gtk.STOCK_ZOOM_IN )
        zoomin_button.connect( 'clicked', self.xdot.widget.on_zoom_in )
        zoomin_button.set_label( None )
        self._set_tooltip( zoomin_button, "Zoom In" )
        items.append( zoomin_button )

        zoomout_button = gtk.ToolButton( gtk.STOCK_ZOOM_OUT )
        zoomout_button.connect( 'clicked', self.xdot.widget.on_zoom_out )
        zoomout_button.set_label( None )
        self._set_tooltip( zoomout_button, "Zoom Out" )
        items.append( zoomout_button )
        
        zoomfit_button = gtk.ToolButton( gtk.STOCK_ZOOM_FIT )
        zoomfit_button.connect('clicked', self.xdot.widget.on_zoom_fit)
        zoomfit_button.set_label( None )
        self._set_tooltip( zoomfit_button, "Best Fit" )
        items.append( zoomfit_button )

        zoom100_button = gtk.ToolButton( gtk.STOCK_ZOOM_100 )
        zoom100_button.connect('clicked', self.xdot.widget.on_zoom_100)
        zoom100_button.set_label( None )
        self._set_tooltip( zoom100_button, "Normal Size" )
        items.append( zoom100_button )
       
        connect_button = gtk.ToggleButton()
        image = gtk.image_new_from_stock( gtk.STOCK_CONNECT,
                                          gtk.ICON_SIZE_SMALL_TOOLBAR )
        connect_button.set_image( image )
        connect_button.set_relief( gtk.RELIEF_NONE )
        self._set_tooltip( connect_button, "Click to disconnect" )
        connect_item = gtk.ToolItem()
        connect_item.add( connect_button )
        items.append( connect_item )

        update_button = gtk.ToolButton( gtk.STOCK_REFRESH )
        update_button.connect( 'clicked', self.graph_update )
        update_button.set_label( None )
        update_button.set_sensitive( False )
        self._set_tooltip( update_button, "Update graph" ) 
        items.append( update_button )
        
        connect_button.connect( 'clicked', self.toggle_graph_disconnect, update_button )

        return items
             
    def group_all_families( self, w, group ):
        if group:
            self.x.group_all = True
        else:
            self.x.ungroup_all = True
        self.x.action_required = True
        self.x.best_fit = True

    def toggle_crop( self, w ):
        self.x.crop = not self.x.crop
        self.x.action_required = True
        
    def toggle_key( self, w ):
        self.x.show_key = not self.x.show_key
        self.x.action_required = True

    def filter_popup( self, w ):
        window = gtk.Window()
        window.modify_bg( gtk.STATE_NORMAL, 
                gtk.gdk.color_parse( self.log_colors.get_color()))
        window.set_border_width(5)
        window.set_title( "Task Filtering")

        vbox = gtk.VBox()

        # TO DO: error checking on date range given
        box = gtk.HBox()
        label = gtk.Label( 'Exclude (regex)' )
        box.pack_start( label, True )
        exclude_entry = gtk.Entry()
        box.pack_start (exclude_entry, True)
        vbox.pack_start( box )

        box = gtk.HBox()
        label = gtk.Label( 'Include (regex)' )
        box.pack_start( label, True )
        include_entry = gtk.Entry()
        box.pack_start (include_entry, True)
        vbox.pack_start( box )

        filterbox = gtk.HBox()
        # allow filtering out of 'succeeded' and 'waiting'
        all_states = [ 'waiting', 'retry_delayed', 'runahead', 'queued', 'submitted', 'running', 'succeeded', 'failed', 'held' ]
        labels = {}
        labels[ 'waiting'   ] = '_waiting'
        labels[ 'retry_delayed'   ] = 'retry-_delayed'
        labels[ 'runahead'  ] = 'run_ahead'
        labels[ 'queued'   ] = '_queued'
        labels[ 'submitted' ] = 's_ubmitted'
        labels[ 'running'   ] = '_running'
        labels[ 'succeeded'  ] = 'su_cceeded'
        labels[ 'failed'    ] = 'f_ailed'
        labels[ 'held'   ] = '_held'
        # initially filter out 'succeeded' and 'waiting' tasks
        #filter_states = [ 'waiting', 'succeeded' ]
        for st in all_states:
            b = gtk.CheckButton( labels[st] )
            filterbox.pack_start(b)
            #if st in filter_states:
            #    b.set_active(False)
            #else:
            b.set_active(True)

        vbox.pack_start( filterbox )

        cancel_button = gtk.Button( "_Close" )
        cancel_button.connect("clicked", lambda x: window.destroy() )

        reset_button = gtk.Button( "_Reset (No Filtering)" )
        reset_button.connect("clicked", self.filter_reset )

        apply_button = gtk.Button( "_Apply" )
        apply_button.connect("clicked", self.filter,
                exclude_entry, include_entry, filterbox)

        #help_button = gtk.Button( "_Help" )
        #help_button.connect("clicked", helpwindow.stop_guide )

        hbox = gtk.HBox()
        hbox.pack_start( apply_button, False )
        hbox.pack_start( reset_button, False )
        hbox.pack_end( cancel_button, False )
        #hbox.pack_end( help_button, False )
        vbox.pack_start( hbox )

        window.add( vbox )
        window.show_all()

    def filter_reset( self, w):
        self.x.filter_include = None
        self.x.filter_exclude = None
        self.x.state_filter = None
        self.x.action_required = True

    def filter( self, w, excl_e, incl_e, fbox ):
        excl = excl_e.get_text()
        incl = incl_e.get_text()
        if excl == '':
            excl = None
        if incl == '':
            incl == None
        for filt in excl, incl:
            if not filt:
                continue
            try:
                re.compile( filt )
            except:
                warning_dialog( "Bad Expression: " + filt ).warn()
        self.x.filter_include = incl
        self.x.filter_exclude = excl

        fstates = []
        for b in fbox.get_children():
            if not b.get_active():
                # sub '_' from button label keyboard mnemonics
                fstates.append( re.sub('_', '', b.get_label()))
        if len(fstates) > 0:
            self.x.state_filter = fstates
        else:
            self.x.state_filter = None
        
        self.x.action_required = True

    def focused_timezoom_popup( self, w, id ):
        window = gtk.Window()
        window.modify_bg( gtk.STATE_NORMAL, 
                gtk.gdk.color_parse( self.log_colors.get_color()))
        window.set_border_width(5)
        window.set_title( "Cycle-Time Zoom")

        vbox = gtk.VBox()

        name, ctime = id.split('%')
        # TO DO: do we need to check that oldeset_ctime is defined yet?
        cti = ct(ctime)
        octi = ct( self.x.oldest_ctime )
        ncti = ct( self.x.newest_ctime )
        diff_pre = cti.subtract_hrs( octi )
        diff_post = ncti.subtract_hrs( cti )

        # TO DO: error checking on date range given
        box = gtk.HBox()
        label = gtk.Label( 'Pre (hours)' )
        box.pack_start( label, True )
        start_entry = gtk.Entry()
        start_entry.set_text(str(diff_pre))
        box.pack_start (start_entry, True)
        vbox.pack_start( box )

        box = gtk.HBox()
        label = gtk.Label( 'Post (hours)' )
        box.pack_start( label, True )
        stop_entry = gtk.Entry()
        stop_entry.set_text(str(diff_post))
        box.pack_start (stop_entry, True)
        vbox.pack_start( box )

        cancel_button = gtk.Button( "_Close" )
        cancel_button.connect("clicked", lambda x: window.destroy() )

        reset_button = gtk.Button( "_Reset (No Zoom)" )
        reset_button.connect("clicked", self.focused_timezoom_direct, None )

        apply_button = gtk.Button( "_Apply" )
        apply_button.connect("clicked", self.focused_timezoom, 
               ctime, start_entry, stop_entry )

        #help_button = gtk.Button( "_Help" )
        #help_button.connect("clicked", helpwindow.stop_guide )

        hbox = gtk.HBox()
        hbox.pack_start( apply_button, False )
        hbox.pack_start( reset_button, False )
        hbox.pack_end( cancel_button, False )
        #hbox.pack_end( help_button, False )
        vbox.pack_start( hbox )

        window.add( vbox )
        window.show_all()

    def focused_timezoom_direct( self, w, ctime ):
        self.x.start_ctime = ctime
        self.x.stop_ctime = ctime
        self.x.action_required = True
        self.x.best_fit = True

    def graph_timezoom_popup( self, w ):
        window = gtk.Window()
        window.modify_bg( gtk.STATE_NORMAL, 
                gtk.gdk.color_parse( self.log_colors.get_color()))
        window.set_border_width(5)
        window.set_title( "Time Zoom")

        vbox = gtk.VBox()

        # TO DO: error checking on date range given
        box = gtk.HBox()
        label = gtk.Label( 'Start (YYYY[MM[DD[HH[mm[ss]]]]])' )
        box.pack_start( label, True )
        start_entry = gtk.Entry()
        start_entry.set_max_length(14)
        if self.x.oldest_ctime:
            start_entry.set_text(self.x.oldest_ctime)
        box.pack_start (start_entry, True)
        vbox.pack_start( box )

        box = gtk.HBox()
        label = gtk.Label( 'Stop (YYYY[MM[DD[HH[mm[ss]]]]])' )
        box.pack_start( label, True )
        stop_entry = gtk.Entry()
        stop_entry.set_max_length(14)
        if self.x.newest_ctime:
            stop_entry.set_text(self.x.newest_ctime)
        box.pack_start (stop_entry, True)
        vbox.pack_start( box )

        cancel_button = gtk.Button( "_Close" )
        cancel_button.connect("clicked", lambda x: window.destroy() )

        reset_button = gtk.Button( "_Reset (No Zoom)" )
        reset_button.connect("clicked", self.focused_timezoom_direct, None )

        apply_button = gtk.Button( "_Apply" )
        apply_button.connect("clicked", self.graph_timezoom, 
                start_entry, stop_entry )

        #help_button = gtk.Button( "_Help" )
        #help_button.connect("clicked", helpwindow.stop_guide )

        hbox = gtk.HBox()
        hbox.pack_start( apply_button, False )
        hbox.pack_start( reset_button, False )
        hbox.pack_end( cancel_button, False )
        #hbox.pack_end( help_button, False )
        vbox.pack_start( hbox )

        window.add( vbox )
        window.show_all()

    def graph_timezoom(self, w, start_e, stop_e):
        self.x.start_ctime = start_e.get_text()
        self.x.stop_ctime = stop_e.get_text()
        self.x.best_fit = True
        self.x.action_required = True

    def focused_timezoom(self, w, focus_ctime, start_e, stop_e):
        pre_hours = start_e.get_text()
        post_hours = stop_e.get_text()
        foo = ct(focus_ctime)
        foo.decrement( hours=pre_hours )
        self.x.start_ctime = foo.get()
        bar = ct(focus_ctime)
        bar.increment( hours=post_hours )
        self.x.stop_ctime = bar.get()
        self.x.best_fit = True
<<<<<<< HEAD
        self.x.action_required = True

class StandaloneControlGraphApp( ControlGraph ):
    # For a ControlApp not launched by the gcylc main app: 
    # 1/ call gobject.threads_init() on startup
    # 2/ call gtk.main_quit() on exit

    def __init__(self, suite, owner, host, port, imagedir, readonly=False ):
        gobject.threads_init()
        ControlGraph.__init__(self, suite, owner, host, port, imagedir, readonly )
 
    def quit_gcapture( self ):
        for gwindow in self.gcapture_windows:
            if not gwindow.quit_already:
                gwindow.quit( None, None )

    def delete_event(self, widget, event, data=None):
        self.quit_gcapture()
        ControlGraph.delete_event( self, widget, event, data )
        gtk.main_quit()

    def click_exit( self, foo ):
        self.quit_gcapture()
        ControlGraph.click_exit( self, foo )
        gtk.main_quit()
=======
        self.x.action_required = True
>>>>>>> 3345800b
<|MERGE_RESOLUTION|>--- conflicted
+++ resolved
@@ -30,34 +30,20 @@
     """
 Dependency graph suite control interface.
     """
-<<<<<<< HEAD
-    def __init__(self, suite, owner, host, port, imagedir, tmpdir, readonly=False ):
-
-        ControlAppBase.__init__(self, suite, owner, host, port, imagedir, readonly=False )
-=======
-    def __init__(self, cfg, suiterc, info_bar, get_right_click_menu, log_colors ):
+    def __init__(self, cfg, info_bar, get_right_click_menu, log_colors ):
 
         self.cfg = cfg
-        self.suiterc = suiterc
         self.info_bar = info_bar
         self.get_right_click_menu = get_right_click_menu
         self.log_colors = log_colors
->>>>>>> 3345800b
 
         self.gcapture_windows = []
 
-<<<<<<< HEAD
-        self.x = xupdater( self.suite, self.owner, self.host, self.port,
-                self.label_mode, self.label_status, self.label_time, self.label_block, self.xdot )
-        self.x.start()
-
-    def get_control_widgets(self ):
-=======
-    def get_control_widgets( self ):
->>>>>>> 3345800b
         self.xdot = xdot_widgets()
         self.xdot.widget.connect( 'clicked', self.on_url_clicked )
-        self.x = xupdater( self.cfg, self.suiterc, self.info_bar, self.xdot )
+
+    def get_control_widgets( self ):
+        self.x = xupdater( self.cfg, self.info_bar, self.xdot )
         self.x.start()
         return self.xdot.get()
 
@@ -573,7 +559,6 @@
         bar.increment( hours=post_hours )
         self.x.stop_ctime = bar.get()
         self.x.best_fit = True
-<<<<<<< HEAD
         self.x.action_required = True
 
 class StandaloneControlGraphApp( ControlGraph ):
@@ -581,9 +566,9 @@
     # 1/ call gobject.threads_init() on startup
     # 2/ call gtk.main_quit() on exit
 
-    def __init__(self, suite, owner, host, port, imagedir, readonly=False ):
+    def __init__(self, suite, owner, host, port ):
         gobject.threads_init()
-        ControlGraph.__init__(self, suite, owner, host, port, imagedir, readonly )
+        ControlGraph.__init__(self, suite, owner, host, port )
  
     def quit_gcapture( self ):
         for gwindow in self.gcapture_windows:
@@ -598,7 +583,4 @@
     def click_exit( self, foo ):
         self.quit_gcapture()
         ControlGraph.click_exit( self, foo )
-        gtk.main_quit()
-=======
-        self.x.action_required = True
->>>>>>> 3345800b
+        gtk.main_quit()