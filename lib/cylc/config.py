#!/usr/bin/env python

#C: THIS FILE IS PART OF THE CYLC FORECAST SUITE METASCHEDULER.
#C: Copyright (C) 2008-2011 Hilary Oliver, NIWA
#C:
#C: This program is free software: you can redistribute it and/or modify
#C: it under the terms of the GNU General Public License as published by
#C: the Free Software Foundation, either version 3 of the License, or
#C: (at your option) any later version.
#C:
#C: This program is distributed in the hope that it will be useful,
#C: but WITHOUT ANY WARRANTY; without even the implied warranty of
#C: MERCHANTABILITY or FITNESS FOR A PARTICULAR PURPOSE.  See the
#C: GNU General Public License for more details.
#C:
#C: You should have received a copy of the GNU General Public License
#C: along with this program.  If not, see <http://www.gnu.org/licenses/>.

# TO DO: check for multiple definition of same prerequisites, e.g. via
# two cycle-time sections in the graph.
# TO DO: document use foo(T-6):out1, not foo:out1 with $(CYCLE_TIME-6) in
# the explicit output message - so the graph will plot correctly.

# NOTE: configobj.reload() apparently does not revalidate (list-forcing
# is not done, for example, on single value lists with no trailing
# comma) ... so to reparse the file  we have to instantiate a new config
# object.

import taskdef
from copy import deepcopy
from OrderedDict import OrderedDict
from cycle_time import ct
import re, os, sys, logging
from mkdir_p import mkdir_p
from validate import Validator
from configobj import get_extra_values, flatten_errors, Section
from cylcconfigobj import CylcConfigObj, ConfigObjError
from registration import getdb, regsplit, RegistrationError
from graphnode import graphnode, GraphNodeError

try:
    import graphing
except:
    graphing_disabled = True
else:
    graphing_disabled = False

class SuiteConfigError( Exception ):
    """
    Attributes:
        message - what the problem is. 
        TO DO: element - config element causing the problem
    """
    def __init__( self, msg ):
        self.msg = msg
    def __str__( self ):
        return repr(self.msg)

class edge( object):
    def __init__( self, l, r, sasl=False, suicide=False, conditional=False ):
        self.left = l
        self.right = r
        self.sasl = sasl
        self.suicide = suicide
        self.conditional = conditional

    def get_right( self, tag, not_first_cycle, raw, startup_only, exclude ):
        # (exclude was briefly used - April 2011 - to stop plotting temporary tasks)
        if self.right in exclude:
            return None
        if self.right == None:
            return None
        first_cycle = not not_first_cycle
        if self.right in startup_only:
            if not first_cycle or raw:
                return None

        # strip off special outputs
        self.right = re.sub( ':\w+', '', self.right )

        return self.right + '%' + str(tag)  # str for int tags (async)

    def get_left( self, tag, not_first_cycle, raw, startup_only, exclude ):
        # (exclude was briefly used - April 2011 - to stop plotting temporary tasks)
        if self.left in exclude:
            return None

        first_cycle = not not_first_cycle

        left = self.left

        # strip off special outputs
        left = re.sub( ':\w+', '', left )

        if re.search( '\[\s*T\s*-(\d+)\s*\]', left ) and first_cycle:
            # ignore intercycle deps in first cycle
            return None

        if left in startup_only:
            if not first_cycle or raw:
                return None

        m = re.search( '(\w+)\s*\[\s*T\s*([+-])(\d+)\s*\]', left )
        if m: 
            left, sign, offset = m.groups()
            if sign != '-':
                # TO DO: this check is redundant (already checked by graphnode processing).
                raise SuiteConfigError, "Prerequisite offsets must be negative: " + left
            foo = ct(tag)
            foo.decrement( hours=offset )
            tag = foo.get()
            
        if self.sasl:
            tag = 1

        return left + '%' + str(tag)  # str for int tag (async)


def get_rcfiles ( suite ):
    # return a list of all rc files for this suite
    # (i.e. suite.rc plus any include-files it uses).
    rcfiles = []
    try:
        reg = getdb( suite )
        reg.load_from_file()
        dir, descr = reg.get( suite )
    except RegistrationError, x:
        raise SuiteConfigError(str(x))
    suiterc = os.path.join( dir, 'suite.rc' )
    rcfiles.append( suiterc )
    for line in open( suiterc, 'rb' ):
        m = re.match( '^\s*%include\s+([\/\w\-\.]+)', line )
        if m:
            rcfiles.append(os.path.join( dir, m.groups()[0]))
    return rcfiles

def get_suite_title( suite=None, path=None ):
    # cheap suite title extraction for use by the registration
    # database commands - uses very minimal parsing of suite.rc
    if suite:
        try:
            reg = getdb( suite )
            reg.load_from_file()
            dir, descr = reg.get( suite )
        except RegistrationError, x:
            raise SuiteConfigError(str(x))
        file = os.path.join( dir, 'suite.rc' )
    elif path:
        # allow load by path so that suite title can be parsed for
        # new suite registrations.
        suite = '(None)'
        file = os.path.join( path, 'suite.rc' )
    else:
        raise SuiteConfigError, 'ERROR, config.get_suite_title(): suite registration or path required'

    if not os.path.isfile( file ):
        raise SuiteConfigError, 'File not found: ' + file

    found = False
    for line in open( file, 'rb' ):
        m = re.match( '^\s*title\s*=\s*(.*)$', line )
        if m:
            title = m.groups()[0]
            # strip trailing space
            title = title.rstrip()
            # NOTE: ANY TRAILING COMMENT WILL BE INCLUDED IN THE TITLE
            #     (but this doesn't really matter for our purposes)
            # (stripping isn't trivial in general - what about strings?)
            found = True
            break

    if not found:
        print >> sys.stderr, 'WARNING: ' + suite + ' title not found by suite.rc search - doing full parse.'
        # This means the title is defined in a suite.rc include-file, or
        # is not defined. In the latter case, a full parse will result
        # in the default title being used (from conf/suiterc.spec). 
        try:
            if path:
                title = config( path=path ).get_title()
            else:
                title = config( suite ).get_title()
        except SuiteConfigError, x:
            print >> sys.stderr, 'ERROR: suite.rc parse failure!'
            raise SystemExit( str(x) )

    return title

class config( CylcConfigObj ):
    def __init__( self, suite=None, simulation_mode=False, path=None ):
        self.simulation_mode = simulation_mode
        self.edges = {} # edges[ hour ] = [ [A,B], [C,D], ... ]
        self.taskdefs = {}
        self.tasks_loaded = False
        self.graph_loaded = False

        self.async_oneoff_edges = []
        self.async_oneoff_tasks = []
        self.async_repeating_edges = []
        self.async_repeating_tasks = []

        if suite:
            self.suite = suite
            try:
                reg = getdb( suite )
                reg.load_from_file()
                self.dir, descr = reg.get( suite )
            except RegistrationError, x:
                raise SuiteConfigError(str(x))
            self.file = os.path.join( self.dir, 'suite.rc' )
        elif path:
            # allow load by path so that suite title can be parsed for
            # new suite registrations.
            self.suite = 'fooWx_:barWx_'
            self.dir = path
            self.file = os.path.join( path, 'suite.rc' )
        elif 'CYLC_SUITE' in os.environ:
            self.suite = os.environ[ 'CYLC_SUITE' ]
            self.file = os.path.join( os.environ[ 'CYLC_SUITE_DIR' ], 'suite.rc' ),
        else:
            raise SuiteConfigError, 'ERROR: Suite Undefined'

        if not os.path.isfile( self.file ):
            raise SuiteConfigError, 'File not found: ' + self.file

        # now export CYLC_SUITE, CYLC_SUITE_GROUP, and CYLC_SUITE_NAME
        # to the local environment so that these variables can be used
        # in directories defined in the suite config file (see use of 
        # os.path.expandvars() below).
        cylc_suite_owner, cylc_suite_group, cylc_suite_name = regsplit( self.suite ).get()
        os.environ['CYLC_SUITE'] = self.suite
        os.environ['CYLC_SUITE_GROUP' ] = cylc_suite_group
        os.environ['CYLC_SUITE_NAME'  ] = cylc_suite_name
        os.environ['CYLC_SUITE_DIR'   ] = self.dir

        self.spec = os.path.join( os.environ[ 'CYLC_DIR' ], 'conf', 'suiterc.spec')

        # load config
        try:
            CylcConfigObj.__init__( self, self.file, configspec=self.spec )
        except ConfigObjError, x:
            raise SuiteConfigError, x

        # validate and convert to correct types
        val = Validator()
        test = self.validate( val, preserve_errors=True )
        if test != True:
            # Validation failed
            failed_items = flatten_errors( self, test )
            for item in failed_items:
                sections, key, result = item
                print ' ',
                for sec in sections:
                    print sec, '->',
                print key
                if result == False:
                    print "Required item missing."
                else:
                    print result
 
            raise SuiteConfigError, "ERROR: suite.rc validation failed"
        
        extras = []
        for sections, name in get_extra_values(self):
            # !!! TO DO: THE FOLLOWING FROM CONFIGOBJ DOC SECTION 15.1 FAILS 
            ### this code gets the extra values themselves
            ##the_section = self
            ##for section in sections:
            ##    the_section = self[section]   #<------!!! KeyError !!!
            ### the_value may be a section or a value
            ##the_value = the_section[name]
            ##section_or_value = 'value'
            ##if isinstance(the_value, dict):
            ##    # Sections are subclasses of dict
            ##    section_or_value = 'section'
          
            ##section_string = ', '.join(sections) or "top level"
            ##print 'Extra entry in section: %s. Entry %r is a %s' % (section_string, name, section_or_value)
            extra = ' '
            for sec in sections:
                extra += sec + ' -> '
            extras.append( extra + name )
        
        if len(extras) != 0:
            for extra in extras:
                print >> sys.stderr, '  ERROR: Illegal entry:', extra 
            raise SuiteConfigError, "ERROR: Illegal suite.rc entry(s) found"

        self.process_configured_directories()

        # parse clock-triggered tasks
        self.clock_offsets = {}
        for item in self['special tasks']['clock-triggered']:
            m = re.match( '(\w+)\s*\(\s*([-+]*\s*[\d.]+)\s*\)', item )
            if m:
                task, offset = m.groups()
                try:
                    self.clock_offsets[ task ] = float( offset )
                except ValueError:
                    raise SuiteConfigError, "ERROR: Illegal clock-trigger offset: " + offset
            else:
                raise SuiteConfigError, "ERROR: Illegal clock-triggered task spec: " + item

        # parse families
        self.member_of = {}
        self.members = {}
        for fam in self['task families']:
            members = []
            for mem in self['task families'][fam]:
                m = re.match( '^Python:(.*)$', mem )
                if m:
                    # python list-generating expression
                    try:
                        members += eval( m.groups()[0] )
                    except:
                        raise SuiteConfigError, 'Python error: ' + mem
                else:
                    members.append(mem)
            self['task families'][fam] = members
            self.members[ fam ] = members
            for task in self['task families'][fam]:
                self.member_of[ task ] = fam

        # Parse task config generators. If the [[TASK]] section name
        # is a family name, or a list of task names, or is a list-
        # generating Python expresion, then it is a list of task names
        # for which the subsequent config applies to each member. We
        # copy the config section for each member and substitute
        # '$(TASK)' for the actual task name in all config items.
        for item in self['tasks']:
            delete_item = True
            m = re.match( '^Python:(.*)$', item )
            if item in self['task families']:
                # a task family
                task_names = self.members[item]
                delete_item = False
            elif m:
                # python list-generating expression
                try:
                    task_names = eval( m.groups()[0] )
                except:
                    raise SuiteConfigError, 'Python error: ' + item
            elif re.search( ',', item ):
                # list of task names
                task_names = re.split(', *', item )
            else:
                # a single task name 
                continue
            # generate task configuration for each list member
            for name in task_names:
                # create a new task config section
                tconfig = OrderedDict()
                # specialise it to the actual task
                self.specialize( name, tconfig, self['tasks'][item] )
                # record it under the task name
                self['tasks'][name] = tconfig

            if delete_item:
                # delete the original multi-task section
                del self['tasks'][item]

        # NAMESPACE IMPLEMENTATION
        for task in self['tasks']:
            hier = []
            ns = task.rsplit('.',1)[0]
            if ns == task:
                ns = self['tasks'][task]['namespace']
            self.get_hierarchy( ns, hier ) # [foo, bar, global]
            hier.pop() # [foo, bar]
            hier.reverse() # [bar, foo]
            taskconf = self['namespaces']['global'].odict()
            for ns in hier:
                self.inherit( taskconf, self['namespaces'][ns] )
            self.inherit( taskconf, self['tasks'][task] )
            self['tasks'][task] = taskconf

    def get_hierarchy( self, ns, hier ):
        hier.append( ns )
        if ns == 'global' or not ns:
            return
        inherit = ns.rsplit('.',1)[0]
        if inherit == ns:
            inherit = self['namespaces'][ns]['namespace']
        self.get_hierarchy( inherit, hier )

    def inherit( self, target, source ):
        for item in source:
            if isinstance( source[item], Section ):
                self.inherit( target[item], source[item] )
            else:
                if source[item]:
                    target[item] = deepcopy(source[item])  # deepcopy for list values

    def specialize( self, name, target, source ):
        # recursively specialize a generator task config section
        # ('source') to a specific config section (target) for task
        # 'name', by replaceing '$(TASK)' with 'name' in all items.
        for item in source:
            if isinstance( source[item], str ):
                # single source item
                target[item] = re.sub( '\$\(TASK\)', name, source[item] )
            elif isinstance( source[item], list ):
                # a list of values 
                newlist = []
                for mem in source[item]:
                    if isinstance( mem, str ):
                        newlist.append( re.sub( '\$\(TASK\)', name, mem ))
                    else:
                        newlist.append( mem )
                target[item] = newlist
            elif isinstance( source[item], Section ):
                # recursive call for to handle a sub-section
                if item not in target:
                    target[item] = OrderedDict()
                self.specialize( name, target[item], source[item] )
            else:
                # boolean or None values
                target[item] = source[item]
                continue

    def set_trigger( self, task_name, output_name=None, offset=None, asyncid_pattern=None ):
        if output_name:
            try:
                trigger = self['tasks'][task_name]['outputs'][output_name]
            except KeyError:
                if output_name == 'fail':
                    trigger = task_name + '%$(TAG) failed'
                else:
                    raise SuiteConfigError, "ERROR: Task '" + task_name + "' does not define output '" + output_name  + "'"
            else:
                # replace $(CYCLE_TIME) with $(TAG) in explicit outputs
                trigger = re.sub( 'CYCLE_TIME', 'TAG', trigger )
        else:
            trigger = task_name + '%$(TAG) succeeded'

        # now adjust for cycle time or tag offset
        if offset:
            trigger = re.sub( 'TAG', 'TAG - ' + str(offset), trigger )
            # extract multiple offsets:
            m = re.match( '(.*)\$\(TAG\s*(.*)\)(.*)', trigger )
            if m:
                pre, combo, post = m.groups()
                combo = eval( combo )
                if combo == 0:
                    trigger = pre + '$(TAG)' + post
                elif combo > 0:
                    trigger = pre + '$(TAG + ' + str(combo) + ')' + post
                else:
                    # '-' appears in combo
                    trigger = pre + '$(TAG ' + str(combo) + ')' + post

        # for oneoff async tasks, replace '$(TAG)' with '1' (NECESS?)
        if task_name in self.async_oneoff_tasks:
            trigger = re.sub( '\$\(TAG\)', '1', trigger )

        if asyncid_pattern:
            trigger = re.sub( '\$\(ASYNCID\)', '(' + asyncid_pattern + ')', trigger )
 
        return trigger

    def __check_tasks( self ):
        # Call after all tasks are defined.
        # Note: 
        #   (a) self['tasks'][name] 
        #       contains the task definition sections of the suite.rc file.
        #   (b) self.taskdefs[name]
        #       contains tasks that will be used, defined by the graph.
        # Tasks (a) may be defined but not used (e.g. commented out of the graph)
        # Tasks (b) may not be defined in (a), in which case they are dummied out.
        for name in self.taskdefs:
            if name not in self['tasks']:
                print >> sys.stderr, 'WARNING: task "' + name + '" is defined only by graph: it will run as a dummy task.'
        for name in self['tasks']:
            if name not in self.taskdefs:
                print >> sys.stderr, 'WARNING: task "' + name + '" is defined in [tasks] but not used in the graph.'

        # warn if listed special tasks are not defined
        for type in self['special tasks']:
            for name in self['special tasks'][type]:
                if type == 'clock-triggered':
                    name = re.sub('\(.*\)','',name)
                if re.search( '[^0-9a-zA-Z_]', name ):
                    raise SuiteConfigError, 'ERROR: Illegal ' + type + ' task name: ' + name
                if name not in self.taskdefs and name not in self['tasks']:
                    print >> sys.stderr, 'WARNING: ' + type + ' task "' + name + '" is not defined in [tasks] or used in the graph.'

        # check task insertion groups contain valid tasks
        for group in self['task insertion groups']:
            for name in self['task insertion groups'][group]:
                if name not in self['tasks'] and name not in self.taskdefs:
                    # This is not an error because it could be caused by
                    # temporary commenting out of a task in the graph,
                    # and it won't cause catastrophic failure of the
                    # insert command.
                    print >> sys.stderr, 'WARNING: task "' + name + '" of insertion group "' + group + '" is not defined.'

        # check 'tasks to exclude|include at startup' contains valid tasks
        for name in self['tasks to include at startup']:
                if name not in self['tasks'] and name not in self.taskdefs:
                    raise SuiteConfigError, "ERROR: " + name + ' in "tasks to include at startup" is not defined in [tasks] or graph.'
        for name in self['tasks to exclude at startup']:
                if name not in self['tasks'] and name not in self.taskdefs:
                    raise SuiteConfigError, "ERROR: " + name + ' in "tasks to exclude at startup" is not defined in [tasks] or graph.'

        # check graphed hours are consistent with [tasks]->[[NAME]]->hours (if defined)
        for name in self.taskdefs:
            # task 'name' is in graph
            if name in self['tasks']:
                # [tasks][name] section exists
                section_hours = [int(i) for i in self['tasks'][name]['hours'] ]
                if len( section_hours ) == 0:
                    # no hours defined in the task section
                    break
                graph_hours = self.taskdefs[name].hours
                bad_hours = []
                for hour in graph_hours:
                    if hour not in section_hours:
                        bad_hours.append(str(hour))
                if len(bad_hours) > 0:
                    raise SuiteConfigError, 'ERROR: [tasks]->[[' + name + ']]->hours disallows the graphed hour(s) ' + ','.join(bad_hours)

        # TO DO: check listed family members in the same way
        # TO DO: check that any multiple appearance of same task  in
        # 'special tasks' is valid. E.g. a task can be both
        # 'sequential' and 'clock-triggered' at the time, but not both
        # 'model' and 'sequential' at the same time.

    def process_configured_directories( self ):
        # absolute path, but can use ~user, env vars ($HOME etc.):
        self['suite log directory'] = \
                os.path.expandvars( os.path.expanduser( self['suite log directory']))
        self['state dump directory'] =  \
                os.path.expandvars( os.path.expanduser( self['state dump directory']))
        self['job submission log directory' ] = \
                os.path.expandvars( os.path.expanduser( self['namespaces']['global']['job submission log directory' ]))
        self['visualization']['run time graph']['directory'] = \
                os.path.expandvars( os.path.expanduser( self['visualization']['run time graph']['directory']))

    def create_directories( self ):
        # create logging, state, and job log directories if necessary
        for dir in [
            self['suite log directory'], 
            self['state dump directory'],
            self['job submission log directory']]: 
            mkdir_p( dir )

    def get_filename( self ):
        return self.file

    def get_dirname( self ):
        return self.dir

    def get_title( self ):
        return self['title']

    def get_description( self ):
        return self['description']

    def get_coldstart_task_list( self ):
        # TO DO: automatically determine this by parsing the dependency
        #        graph - requires some thought.
        # For now user must define this:
        return self['special tasks']['cold start']

    def get_startup_task_list( self ):
        return self['special tasks']['startup'] + self.async_oneoff_tasks + self.async_repeating_tasks

    def get_task_name_list( self ):
        # return list of task names used in the dependency diagram,
        # not the full list of defined tasks (self['tasks'].keys())
        if not self.tasks_loaded:
            self.load()
        tasknames = self.taskdefs.keys()
        tasknames.sort(key=str.lower)  # case-insensitive sort
        return tasknames

    def get_asynchronous_task_name_list( self ):
        names = []
        if not self.tasks_loaded:
            self.load()
        for tn in self.taskdefs:
            if self.taskdefs[tn].type == 'async_repeating' or self.taskdefs[tn].type == 'async_daemon' or self.taskdefs[tn].type == 'async_oneoff':
                names.append(tn)
        names.sort(key=str.lower)
        return names

    def get_full_task_name_list( self ):
        # return list of task names used in the dependency diagram,
        # and task sections (self['tasks'].keys())
        if not self.tasks_loaded:
            self.load()
        gtasknames = self.taskdefs.keys()
        stasknames = self['tasks'].keys()
        tasknames = {}
        for tn in gtasknames + stasknames:
            if tn not in tasknames:
                tasknames[tn] = True
        all_tasknames = tasknames.keys()
        all_tasknames.sort(key=str.lower)  # case-insensitive sort
        return all_tasknames

    def process_graph_line( self, line, section, graph_only=False ):
        # Extract dependent pairs from the suite.rc textual dependency
        # graph to use in constructing graphviz graphs.

        # 'A => B => C'    : [A => B], [B => C]
        # 'A & B => C'     : [A => C], [B => C]
        # 'A => C & D'     : [A => C], [A => D]
        # 'A & B => C & D' : [A => C], [A => D], [B => C], [B => D]

        # '&' Groups aren't really "conditional expressions"; they're
        # equivalent to adding another line:
        #  'A & B => C'
        # is the same as:
        #  'A => C' and 'B => C'

        #  An 'or' on the right side is an error:
        #  'A = > B | C'     <--- NOT ALLOWED!

        # [list of valid hours], or ["once"], or ["ASYNCID:pattern"]
        ttype = None
        validity = []
        if section == "once":
            ttype = 'async_oneoff'
            validity = [section]
        elif re.match( '^ASYNCID:', section ):
            ttype = 'async_repeating'
            validity = [section]
        elif re.match( '^[\s,\d]+$', section ):
            ttype = 'cycling'
            hours = re.split( '\s*,\s*', section )
            for hr in hours:
                hour = int( hr )
                if hour < 0 or hour > 23:
                    raise DefinitionError( 'ERROR: Hour ' + str(hour) + ' must be between 0 and 23' )
                if hour not in validity: 
                    validity.append( hour )
            validity.sort( key=int )
        else:
            raise SuiteConfigError( 'ERROR: Illegal graph validity type: ' + section )


        # replace family names with family members
        if not graph_only or self['visualization']['show family members']:
            # TO DO: the following is overkill for just graphing.
            for fam in self['task families']:
                # fam:fail - replace with conditional expressing 
                # "at least one member failed AND all members succeeded or failed"
                # ( a:fail | b:fail ) & ( a | a:fail ) & ( b|b:fail )
                if re.search( r'\b' + fam + ':fail' + r'\b', line ):
                    mem0 = self.members[fam][0]
                    cond1 = mem0 + ':fail'
                    cond2 = '( ' + mem0 + ' | ' + mem0 + ':fail )' 
                    for mem in self.members[fam][1:]:
                        cond1 += ' | ' + mem + ':fail'
                        cond2 += ' & ( ' + mem + ' | ' + mem + ':fail )'
                    cond = '( ' + cond1 + ') & ' + cond2 
                    line = re.sub( r'\b' + fam + ':fail' + r'\b', cond, line )
                # fam - replace with members
                if re.search( r'\b' + fam + r'\b', line ):
                    mems = ' & '.join( self.members[fam] )
                    line = re.sub( r'\b' + fam + r'\b', mems, line )

<<<<<<< HEAD
        # split line on arrows
        sequence = re.split( '\s*=>\s*', line )
=======
        # Split line on dependency arrows.
        tasks = re.split( '\s*=>\s*', line )
        # NOTE:  we currently use only one kind of arrow, but to use
        # several kinds we can split the string like this:
        #     tokens = re.split( '\s*(=[>x])\s*', line ) # a => b =x c
        #     tasks = tokens[0::2]                       # [a, b, c] 
        #     arrow = tokens[1::2]                       # [=>, =x]
>>>>>>> c4a9e829

        # get list of pairs
        for i in [0] + range( 1, len(tasks)-1 ):
            lexpression = tasks[i]
            if len(tasks) == 1:
                # single node: no rhs group
                rgroup = None
                if re.search( '\|', lexpression ):
                    raise SuiteConfigError, "ERROR: Lone node groups cannot contain OR conditionals: " + lexpression
            else:
                rgroup = tasks[i+1]
           
            # parentheses are used for intercycle dependencies: (T-6) etc.

            if rgroup:
                # '|' (OR) is not allowed on the right side
                if re.search( '\|', rgroup ):
                    raise SuiteConfigError, "ERROR: OR '|' is not legal on the right side of dependencies: " + rgroup

                # (T+/-N) offsets not allowed on the right side (as yet)
                if re.search( '\[\s*T\s*[+-]\s*\d+\s*\]', rgroup ):
                    raise SuiteConfigError, "ERROR: time offsets are not legal on the right side of dependencies: " + rgroup

                # now split on '&' (AND) and generate corresponding pairs
                rights = re.split( '\s*&\s*', rgroup )
            else:
                rights = [None]

            new_rights = []
            for r in rights:
                if r:
                    # ignore output labels on the right (for chained
                    # tasks they are only meaningful on the left)
                    new_rights.append( re.sub( ':\w+', '', r ))
                else:
                    # retain None's in order to handle lone nodes on the left
                    new_rights.append( None )

            rights = new_rights

            # extract task names from lexpression
            nstr = re.sub( '[(|&)]', ' ', lexpression )
            nstr = nstr.strip()
            lnames = re.split( ' +', nstr )

            for rt in rights:
                # foo => '!bar' means task bar should suicide if foo succeeds.
                suicide = False
                if rt.startswith('!'):
                    r = rt[1:]
                    suicide = True

                if ttype != 'cycling':
                    for n in lnames + [r]:
                        try:
                            name = graphnode( n ).name
                        except GraphNodeError, x:
                            raise SuiteConfigError, str(x)
                        if ttype == 'async_oneoff':
                            if name not in self.async_oneoff_tasks:
                                self.async_oneoff_tasks.append(name)
                        elif ttype == 'async_repeating': 
                            if name not in self.async_repeating_tasks:
                                self.async_repeating_tasks.append(name)
                if graph_only:
                    self.generate_nodes_and_edges( lexpression, lnames, r, ttype, validity, suicide )
                else:
                    asyncid_pattern = None
                    if ttype == 'async_repeating':
                        m = re.match( '^ASYNCID:(.*)$', section )
                        asyncid_pattern = m.groups()[0]
                    self.generate_taskdefs( lnames, r, ttype, section, asyncid_pattern )
                    self.generate_triggers( lexpression, lnames, r, section, asyncid_pattern, suicide )

    def generate_nodes_and_edges( self, lexpression, lnames, right, ttype, validity, suicide=False ):
        conditional = False
        if re.search( '\|', lexpression ):
            # plot conditional triggers differently
            conditional = True
 
        sasl = False
        for left in lnames:
            if left in self.async_oneoff_tasks + self.async_repeating_tasks:
                sasl = True
            e = edge( left, right, sasl, suicide, conditional )
            if ttype == 'async_oneoff':
                if e not in self.async_oneoff_edges:
                    self.async_oneoff_edges.append( e )
            elif ttype == 'async_repeating':
                if e not in self.async_repeating_edges:
                    self.async_repeating_edges.append( e )
            else:
                for val in validity:
                    if val not in self.edges:
                        self.edges[val] = []
                    if e not in self.edges[val]:
                        self.edges[val].append( e )

    def generate_taskdefs( self, lnames, right, ttype, section, asyncid_pattern ):
        for node in lnames + [right]:
            if not node:
                # if right is None, lefts are lone nodes
                # for which we still define the taskdefs
                continue
            try:
                name = graphnode( node ).name
            except GraphNodeError, x:
                raise SuiteConfigError, str(x)

            if name not in self.taskdefs:
                self.taskdefs[ name ] = self.get_taskdef( name )

            # TO DO: setting type should be consolidated to get_taskdef()
            if name in self.async_oneoff_tasks:
                # this catches oneoff async tasks that begin a repeating
                # async section as well.
                self.taskdefs[name].type = 'async_oneoff'
            elif ttype == 'async_repeating':
                self.taskdefs[name].asyncid_pattern = asyncid_pattern
                if name == self['dependencies'][section]['daemon']:
                    self.taskdefs[name].type = 'async_daemon'
                else:
                    self.taskdefs[name].type = 'async_repeating'

            elif ttype == 'cycling':
                self.taskdefs[ name ].set_valid_hours( section )

    def generate_triggers( self, lexpression, lnames, right, section, asyncid_pattern, suicide ):
        if not right:
            # lefts are lone nodes; no more triggers to define.
            return
        ctrig = {}
        for left in lnames:
            lnode = graphnode(left)  # (GraphNodeError checked above)
            if lnode.intercycle:
                self.taskdefs[lnode.name].intercycle = True

            trigger = self.set_trigger( lnode.name, lnode.output, lnode.offset, asyncid_pattern )
            # use fully qualified name for the expression label
            # (task name is not unique, e.g.: "F | F:fail => G")
            label = re.sub( '[-\[\]:]', '_', left )

            ctrig[label] = trigger

        if not re.search( '\|', lexpression ):
            # For single triggers or '&'-only ones, which will be the
            # vast majority, we needn't use conditional prerequisites
            # (they may be less efficient due to python eval at run time).
            for label in ctrig:
                trigger = ctrig[label]
                # using last lnode ...
                if lnode.name in self['special tasks']['startup'] or \
                        lnode.name in self.async_oneoff_tasks:
                    self.taskdefs[right].add_startup_trigger( trigger, section, suicide )
                elif lnode.name in self.async_repeating_tasks:
                    # TO DO: SUICIDE FOR REPEATING ASYNC
                    self.taskdefs[right].loose_prerequisites.append(trigger)
                else:
                    self.taskdefs[right].add_trigger( trigger, section, suicide )
        else:
            # replace some chars for later use in regular  expressions.
            expr = re.sub( '[-\[\]:]', '_', lexpression )
            # using last lnode ...
            if lnode.name in self['special tasks']['startup'] or \
                    lnode.name in self.async_oneoff_tasks:
                self.taskdefs[right].add_startup_conditional_trigger( ctrig, expr, section, suicide )
            elif lnode.name in self.async_repeating_tasks:
                # TO DO!!!!
                raise SuiteConfigError, 'ERROR: repeating async task conditionals not done yet'
            else:
                # TO DO: ALSO CONSIDER SUICIDE FOR STARTUP AND ASYNC
                self.taskdefs[right].add_conditional_trigger( ctrig, expr, section, suicide )

    def get_graph( self, start_ctime, stop, colored=True, raw=False ):
        if not self.graph_loaded:
            self.load(graph_only=True)
        if colored:
            graph = graphing.CGraph( self.suite, self['visualization'] )
        else:
            graph = graphing.CGraphPlain( self.suite )

        startup_exclude_list = self.get_coldstart_task_list() + \
                self.get_startup_task_list()

        gr_edges = []

        for e in self.async_oneoff_edges + self.async_repeating_edges:
            right = e.get_right(1, False, False, [], [])
            left  = e.get_left( 1, False, False, [], [])
            gr_edges.append( (left, right, False, e.suicide, e.conditional) )
	
        cycles = self.edges.keys()

        if len(cycles) != 0:
            cycles.sort(key=int)
            ctime = start_ctime
            foo = ct( ctime )

            hour = str(int(start_ctime[8:10])) # get string without zero padding
            # TO DO: TEST ZERO PADDING IN SECTION HEADINGS
            # TO DO: clean up ctime and hour handling in the following code, down 
            #        to "# sort and then add edges ...". It works, but is messy.

            found = True
            for h in range( int(hour), 24 + int(hour) ):
                diffhrs = h - int(hour)
                if diffhrs > stop:
                    found = False
                    break
                if h > 23:
                   hh = 24 - h
                else:
                   hh = h
                if hh in cycles:
                    foo.increment( hours=diffhrs )
                    break
            if found:
                i = cycles.index(hh)
                ctime = foo.get()
                started = False
                while True:
                    hour = cycles[i]
                    for e in self.edges[hour]:
                        suicide = e.suicide
                        conditional = e.conditional
                        right = e.get_right(ctime, started, raw, startup_exclude_list, [])
                        left  = e.get_left( ctime, started, raw, startup_exclude_list, [])

                        if left == None and right == None:
                            # nothing to add to the graph
                            continue

                        if left != None and not e.sasl:
                            lname, lctime = re.split( '%', left )
                            sct = ct(start_ctime)
                            diffhrs = sct.subtract_hrs( ct(lctime) )
                            if diffhrs > 0:
                                # check that left is not earlier than start time
                                # TO DO: does this invalidate right too?
                                continue
                        else:
                            lname = None
                            lctime = None

                        if right != None:
                            rname, rctime = re.split( '%', right )
                        else:
                            rname = None
                            lctime = None

                        if self['visualization']['show family members']:
                            # replace a family with its members
                            # and show effective dependencies
                            if lname in self.members and rname in self.members:
                                # both families
                                for lmem in self.members[lname]:
                                    for rmem in self.members[rname]:
                                        lmemid = lmem + '%' + lctime
                                        rmemid = rmem + '%' + rctime
                                        gr_edges.append( (lmemid, rmemid, False, e.suicide, e.conditional ) )
                            elif lname in self.members:
                                # left family
                                for mem in self.members[lname]:
                                    memid = mem + '%' + lctime
                                    gr_edges.append( (memid, right, False, e.suicide, e.conditional ) )
                            elif rname in self.members:
                                # right family
                                for mem in self.members[rname]:
                                    memid = mem + '%' + rctime
                                    gr_edges.append( (left, memid, False, e.suicide, e.conditional ) )
                            else:
                                # no families
                                gr_edges.append( (left, right, False, e.suicide, e.conditional ) )
                        else:
                            method = 'nonfam'
                            if lname in self.member_of and rname in self.member_of:
                                # l and r are both members of families
                                if self.member_of[lname] == self.member_of[rname]:
                                    # both members of the same family
                                    method = 'invis'
                                else:
                                    # members of different families
                                    method = 'twofam'
                            elif lname in self.member_of:
                                # l is a member of a family but r is not
                                method = 'lfam'
                            elif rname in self.member_of:
                                # r is a member of a family but l is not
                                method = 'rfam'

                            if method ==  'nonfam':
                                gr_edges.append( (left, right, False, e.suicide, e.conditional ) )
                            elif method == 'lfam':
                                gr_edges.append( (self.member_of[lname] + '%' + lctime, right, True, e.suicide, e.conditional ) )
                            elif method == 'rfam':
                                gr_edges.append( (left, self.member_of[rname] + '%' + rctime, True, e.suicide, e.conditional ) )
                            elif method == 'twofam':
                                gr_edges.append( (self.member_of[lname] + '%' + lctime, self.member_of[rname] + '%' + rctime, True, e.suicide, e.conditional ) )

                    # next cycle
                    started = True
                    if i == len(cycles) - 1:
                        i = 0
                        diff = 24 - int(hour) + int(cycles[0])
                    else:
                        i += 1
                        diff = int(cycles[i]) - int(hour)

                    foo = ct(ctime)
                    foo.increment( hours=diff )
                    ctime = foo.get()
                    diffhrs = foo.subtract_hrs( ct(start_ctime) )
                    if diffhrs > int(stop):
                        break
                
        # sort and then add edges in the hope that edges added in the
        # same order each time will result in the graph layout not
        # jumping around (does this help? -if not discard)
        gr_edges.sort()
        for e in gr_edges:
            l, r, dashed, suicide, conditional = e
            if l== None and r == None:
                pass
            elif l == None:
                graph.add_node( r )
            elif r == None:
                graph.add_node( l )
            else:
                style=None
                arrowhead='normal'
                if dashed:
                    style='dashed'
                if suicide:
                    style='dashed'
                    arrowhead='dot'
                if conditional:
                    arrowhead='onormal'
                graph.add_edge( l, r, False, style=style, arrowhead=arrowhead )

        for n in graph.nodes():
            if not colored:
                n.attr['style'] = 'filled'
                n.attr['fillcolor'] = 'cornsilk'

        return graph

    def prev_cycle( self, cycle, cycles ):
        i = cycles.index( cycle )
        if i == 0:
            prev = cycles[-1]
        else:
            prev = cycles[i-1]
        return prev

    def load( self, graph_only=False ):
        # parse the suite dependencies section
        for item in self['dependencies']:
            if item == 'graph':
                # One-off asynchronous tasks.
                section = "once"
                graph = self['dependencies']['graph']
                if graph == None:
                    # this means no async_oneoff tasks defined
                    continue
            else:
                section = item
                try:
                    graph = self['dependencies'][item]['graph']
                except IndexError:
                    raise SuiteConfigError, 'Missing graph string in [dependencies]['+item+']'
                #raise SuiteConfigError, 'Illegal Section: [dependencies]['+section+']'

            # split the graph string into successive lines
            lines = re.split( '\s*\n\s*', graph )
            for xline in lines:
                # strip comments
                line = re.sub( '#.*', '', xline ) 
                # ignore blank lines
                if re.match( '^\s*$', line ):
                    continue
                # strip leading or trailing spaces
                line = re.sub( '^\s*', '', line )
                line = re.sub( '\s*$', '', line )

                items = []
                m = re.match( '^Python:(.*)$', line )
                if m:
                    # python list-generating expression
                    # treat each member as a separate graph line
                    try:
                        items = eval(m.groups()[0])
                    except:
                        raise SuiteConfigError, 'Python error: ' + line
                else:
                    items = [line]
 
                for item in items:
                    # generate pygraphviz graph nodes and edges, and task definitions
                    self.process_graph_line( item, section, graph_only )

        self.graph_loaded = True
        if graph_only:
            return

        # task families
        # TO DO: IS THIS NEEDED?
        #for name in self['task families']:
        #    mems = self['task families'][name]
        #    for mem in mems:
        #        self.taskdefs[mem].member_of = name
        #        if name in self.async_oneoff_tasks:
        #            self.taskdefs[mem].type = "async_oneoff"
        #            if mem not in self.async_oneoff_tasks:
        #                self.async_oneoff_tasks.append(mem)
        #        elif name in self.async_repeating_tasks:
        #            self.taskdefs[mem].type = "async_repeating"
        #            if mem not in self.async_repeating_tasks:
        #                self.async_repeating_tasks.append(mem)

        # sort hours list for each task
        for name in self.taskdefs:
            self.taskdefs[name].hours.sort( key=int ) 

        self.load_raw_task_definitions()

        self.__check_tasks()

        self.tasks_loaded = True

    def get_taskdef( self, name, strict=False ):
        try:
            taskd = taskdef.taskdef( name )
        except taskdef.DefinitionError, x:
            raise SuiteConfigError, str(x)

        # SET ONE OFF TASK INDICATOR
        #   cold start and startup tasks are automatically one off
        if name in self['special tasks']['one off'] or \
            name in self['special tasks']['startup'] or \
            name in self['special tasks']['cold start']:
                taskd.modifiers.append( 'oneoff' )

        # SET SEQUENTIAL TASK INDICATOR
        if name in self['special tasks']['sequential']:
            taskd.modifiers.append( 'sequential' )

        # SET MODEL TASK INDICATOR
        # (TO DO - identify these tasks from the graph?)
        elif name in self['special tasks']['models with explicit restart outputs']:
            taskd.type = 'tied'
        else:
            taskd.type = 'free'

        # SET CLOCK-TRIGGERED TASKS
        if name in self.clock_offsets:
            taskd.modifiers.append( 'clocktriggered' )
            taskd.clocktriggered_offset = self.clock_offsets[name]

        if name not in self['tasks']:
            if strict:
                raise SuiteConfigError, 'Task not defined: ' + name

            # inhabit the global namespace and carry on as usual
            taskconfig = self['namespaces']['global'].odict()
 
            if self.simulation_mode:
                taskd.job_submit_method = self['simulation mode']['job submission method']
            else:
                # global namespace job submit method
                taskd.job_submit_method = self['namespaces']['global']['job submission method']
            ##return taskd
        else:
            taskconfig = self['tasks'][name]

        taskd.description = taskconfig['description']

        for lbl in taskconfig['outputs']:
            # replace $(CYCLE_TIME) with $(TAG) in explicit outputs
            taskd.outputs.append( re.sub( 'CYCLE_TIME', 'TAG', taskconfig['outputs'][lbl] ))

        if not taskconfig['ignore task owners']:
            taskd.owner = taskconfig['owner']

<<<<<<< HEAD
        taskd.owned_task_execution_method = taskconfig['owned task execution method']

=======
>>>>>>> c4a9e829
        # TO DO: consolidate with just above
        if self.simulation_mode:
            taskd.job_submit_method = self['simulation mode']['job submission method']
        else:
            taskd.job_submit_method = taskconfig['job submission method']
<<<<<<< HEAD

        taskd.job_submission_shell = taskconfig['job submission shell']
=======
>>>>>>> c4a9e829

        taskd.job_submit_command_template = taskconfig['job submission command template']
        taskd.job_submit_log_directory = taskconfig['job submission log directory']

        if taskconfig['remote host']:
            taskd.remote_host = taskconfig['remote host']
            # consistency check
            if not taskconfig['remote cylc directory']:
                raise SuiteConfigError, name + ": tasks with a remote host must specify the remote cylc directory"

        taskd.remote_shell_template = taskconfig['remote shell template']
        taskd.remote_cylc_directory = taskconfig['remote cylc directory']
        taskd.remote_suite_directory = taskconfig['remote suite directory']

        taskd.manual_messaging = taskconfig['manual task completion messaging']

        # task-specific event hook scripts
        taskd.hook_scripts[ 'submitted' ]         = taskconfig['task submitted hook script']
        taskd.hook_scripts[ 'submission failed' ] = taskconfig['task submission failed hook script']
        taskd.hook_scripts[ 'started'   ]         = taskconfig['task started hook script'  ]
        taskd.hook_scripts[ 'warning'   ]         = taskconfig['task warning hook script'  ]
        taskd.hook_scripts[ 'succeeded' ]         = taskconfig['task succeeded hook script' ]
        taskd.hook_scripts[ 'failed'    ]         = taskconfig['task failed hook script'   ]
        taskd.hook_scripts[ 'timeout'   ]         = taskconfig['task timeout hook script'  ]
        # task-specific timeout hook scripts
        taskd.timeouts[ 'submission'    ]     = taskconfig['task submission timeout in minutes']
        taskd.timeouts[ 'execution'     ]     = taskconfig['task execution timeout in minutes' ]
        taskd.timeouts[ 'reset on incoming' ] = taskconfig['reset execution timeout on incoming messages']

        taskd.logfiles    = taskconfig[ 'extra log files' ]
        taskd.commands    = taskconfig[ 'command' ]
        taskd.environment = taskconfig[ 'environment' ]
        taskd.directives  = taskconfig[ 'directives' ]

        return taskd

    def get_task_proxy( self, name, ctime, state, stopctime, startup ):
        # get a proxy for a task in the dependency graph.
        if not self.tasks_loaded:
            # load all tasks defined by the graph
            self.load()
        return self.taskdefs[name].get_task_class()( ctime, state, stopctime, startup )

    def get_task_proxy_raw( self, name, ctime, state, stopctime,
            startup, test=False, strict=True ):
        # GET A PROXY FOR A TASK THAT IS NOT GRAPHED - i.e. call this
        # only if get_task_proxy() raises a KeyError.

        # This allows us to 'cylc submit' single tasks that are defined
        # in suite.rc but not in the suite graph.  Because the graph
        # defines valid cycle times, however, we must use
        # [tasks][[name]]hours or, if the hours entry is not defined,
        # assume that the requested ctime is valid for the task.
        td = self.get_taskdef( name, strict=True )
        chour = int(ctime[8:10])
        hours = self['tasks'][name]['hours']
        if len(hours) == 0:
            # no hours defined; instantiation will fail unless we assume
            # the test hour is valid.
            if strict:
                # you cannot insert into a running suite a task that has
                # no hours defined (what would the cycle time of its
                # next instance be?).
                raise SuiteConfigError, name + " has no hours defined in graph or [tasks]"
            if test:
                # used by the 'cylc validate' command
                print >> sys.stderr, "WARNING: no hours in graph or [tasks][["+name+"]]; task can be 'submit'ed but not inserted into the suite."
            else:
                # if 'submit'ed alone (see just above):
                print >> sys.stderr, "WARNING: " + name + ": no hours in graph or [tasks][["+name+"]]; task can be 'submit'ed but not inserted into the suite."
                print >> sys.stderr, "WARNING: " + name + ": no hours defined - task will be submitted with the exact cycle time " + ctime
            td.hours = [ chour ]
        else:
            td.hours = [ int(i) for i in hours ]
        tdclass = td.get_task_class()( ctime, 'waiting', startup, stopctime )
        return tdclass

    def get_task_class( self, name ):
        if not self.tasks_loaded:
            self.load()
        return self.taskdefs[name].get_task_class()

    def load_raw_task_definitions( self ):
        # !!!!!! DEVELOPMENT USE -EXPERTS ONLY !!!!!!
        # This method may use items defined in suite.rc:[raw task definitions]
        # to test new task proxy class developments without bothering
        # with suite.rc graph parsing. It is not guaranteed to be
        # complete, i.e. you may not be able to translate all currently 
        # graphable suites into raw form without adding to this method.

        count_raw = 0
        rawtd = self['raw task definitions']
        for name in rawtd:
            count_raw += 1
            taskconfig = rawtd[name]
            try:
                taskd = taskdef.taskdef( name )
            except taskdef.DefinitionError, x:
                raise SuiteConfigError, str(x)

            taskd.type = taskconfig['type']

            for mod in taskconfig['type modifiers']:
                taskd.modifiers.append(mod)
                if mod == 'clocktriggered':
                    taskd.clocktriggered_offset = taskconfig['clock trigger offset in hours']

            for lbl in taskconfig['outputs']:
                taskd.outputs.append( taskconfig['outputs'][lbl] )

            if not self['ignore task owners']:
                taskd.owner = taskconfig['owner']

            if self.simulation_mode:
                # use simulation mode specific job submit method for all tasks
                taskd.job_submit_method = self['simulation mode']['job submission method']
            elif taskconfig['job submission method'] != None:
                # a task-specific job submit method was specified
                taskd.job_submit_method = taskconfig['job submission method']
            else:
                # suite default job submit method
                taskd.job_submit_method = self['job submission method']

            taskd.job_submit_command_template = taskconfig['job submission command template']
            taskd.job_submit_log_directory = taskconfig['job submission log directory']

            if taskconfig['remote host']:
                taskd.remote_host = taskconfig['remote host']
                # consistency check
                if not taskconfig['remote cylc directory']:
                    raise SuiteConfigError, name + ": tasks with a remote host must specify the remote cylc directory"

            taskd.remote_shell_template = taskconfig['remote shell template']
            taskd.remote_cylc_directory = taskconfig['remote cylc directory']
            taskd.remote_suite_directory = taskconfig['remote suite directory']
            taskd.manual_messaging = taskconfig['manual task completion messaging']

            taskd.hook_scripts[ 'submitted' ]         = taskconfig['task submitted hook script']
            taskd.hook_scripts[ 'submission failed' ] = taskconfig['task submission failed hook script']
            taskd.hook_scripts[ 'started'   ]         = taskconfig['task started hook script'  ]
            taskd.hook_scripts[ 'warning'   ]         = taskconfig['task warning hook script'  ]
            taskd.hook_scripts[ 'succeeded' ]         = taskconfig['task succeeded hook script' ]
            taskd.hook_scripts[ 'failed'    ]         = taskconfig['task failed hook script'   ]
            taskd.hook_scripts[ 'timeout'   ]         = taskconfig['task timeout hook script'  ]
            # task-specific timeout hook scripts
            taskd.timeouts[ 'submission'    ]     = taskconfig['task submission timeout in minutes']
            taskd.timeouts[ 'execution'     ]     = taskconfig['task execution timeout in minutes' ]
            taskd.timeouts[ 'reset on incoming' ] = taskconfig['reset execution timeout on incoming messages']

            taskd.description = taskconfig['description']
            taskd.commands = taskconfig['command']
            taskd.logfiles = taskconfig['extra log files']
            taskd.envrionment = taskconfig['environment']
            taskd.directives = taskconfig['directives']

            valid_hours = taskconfig['hours string']
            if valid_hours:
                # cycling tasks
                taskd.set_valid_hours( valid_hours )
                for lbl in taskconfig['prerequisites']:
                    taskd.add_trigger( taskconfig['prerequisites'][lbl], valid_hours )
            elif taskconfig['asyncid pattern']:
                # repeating asynchronous tasks
                taskd.asyncid_pattern = taskconfig['asyncid pattern']
                lpre = taskconfig['prerequisites']
                for lbl in lpre:
                    pre = re.sub( '\$\(ASYNCID\)', '(' + taskconfig['asyncid pattern'] + ')', lpre[lbl] )
                    taskd.loose_prerequisites.append(pre)
            else:
                # one-off asynchronous tasks
                for lbl in taskconfig['prerequisites']:
                    taskd.add_asynchronous_trigger( taskconfig['prerequisites'][lbl] )

            if taskconfig['startup prerequisites']:
                for lbl in taskconfig['startup prerequisites']:
                    taskd.add_startup_trigger( taskconfig['startup prerequisites'][lbl], valid_hours )
 
            self.taskdefs[name] = taskd

        if count_raw != 0:
            print >> sys.stderr, "WARNING: this suite contains " + str(count_raw) + " raw (non-graphed) task definitions."
 <|MERGE_RESOLUTION|>--- conflicted
+++ resolved
@@ -660,10 +660,6 @@
                     mems = ' & '.join( self.members[fam] )
                     line = re.sub( r'\b' + fam + r'\b', mems, line )
 
-<<<<<<< HEAD
-        # split line on arrows
-        sequence = re.split( '\s*=>\s*', line )
-=======
         # Split line on dependency arrows.
         tasks = re.split( '\s*=>\s*', line )
         # NOTE:  we currently use only one kind of arrow, but to use
@@ -671,7 +667,6 @@
         #     tokens = re.split( '\s*(=[>x])\s*', line ) # a => b =x c
         #     tasks = tokens[0::2]                       # [a, b, c] 
         #     arrow = tokens[1::2]                       # [=>, =x]
->>>>>>> c4a9e829
 
         # get list of pairs
         for i in [0] + range( 1, len(tasks)-1 ):
@@ -1155,21 +1150,15 @@
         if not taskconfig['ignore task owners']:
             taskd.owner = taskconfig['owner']
 
-<<<<<<< HEAD
         taskd.owned_task_execution_method = taskconfig['owned task execution method']
 
-=======
->>>>>>> c4a9e829
         # TO DO: consolidate with just above
         if self.simulation_mode:
             taskd.job_submit_method = self['simulation mode']['job submission method']
         else:
             taskd.job_submit_method = taskconfig['job submission method']
-<<<<<<< HEAD
 
         taskd.job_submission_shell = taskconfig['job submission shell']
-=======
->>>>>>> c4a9e829
 
         taskd.job_submit_command_template = taskconfig['job submission command template']
         taskd.job_submit_log_directory = taskconfig['job submission log directory']
