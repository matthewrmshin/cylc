#!/usr/bin/env python

#C: THIS FILE IS PART OF THE CYLC SUITE ENGINE.
#C: Copyright (C) 2008-2014 Hilary Oliver, NIWA
#C:
#C: This program is free software: you can redistribute it and/or modify
#C: it under the terms of the GNU General Public License as published by
#C: the Free Software Foundation, either version 3 of the License, or
#C: (at your option) any later version.
#C:
#C: This program is distributed in the hope that it will be useful,
#C: but WITHOUT ANY WARRANTY; without even the implied warranty of
#C: MERCHANTABILITY or FITNESS FOR A PARTICULAR PURPOSE.  See the
#C: GNU General Public License for more details.
#C:
#C: You should have received a copy of the GNU General Public License
#C: along with this program.  If not, see <http://www.gnu.org/licenses/>.

import re, os, sys
import taskdef
from cylc.cfgspec.suite import get_suitecfg
from cylc.cycling.loader import (get_point,
                                 get_interval, get_interval_cls,
                                 get_sequence, get_sequence_cls,
                                 init_cyclers, INTEGER_CYCLING_TYPE,
<<<<<<< HEAD
                                 get_backwards_comp_mode)
=======
                                 ISO8601_CYCLING_TYPE,
                                 get_backwards_compatibility_mode)
>>>>>>> c460eb30
from envvar import check_varnames, expandvars
from copy import deepcopy, copy
from output import outputx
from graphnode import graphnode, GraphNodeError
from print_tree import print_tree
from prerequisites.conditionals import TriggerExpressionError
from regpath import RegPath
from trigger import triggerx
from parsec.util import replicate, pdeepcopy
import TaskID
from C3MRO import C3
from parsec.OrderedDict import OrderedDict
import flags

"""
Parse and validate the suite definition file, do some consistency
checking, then construct task proxy objects and graph structures.
"""

AUTO_RUNAHEAD_FACTOR = 2  # Factor to apply to the minimum cycling interval.
CLOCK_OFFSET_RE = re.compile('(\w+)\s*\(\s*([-+]*\s*[\d.]+)\s*\)')
NUM_RUNAHEAD_SEQ_POINTS = 5  # Number of cycle points to look at per sequence.
TRIGGER_TYPES = [ 'submit', 'submit-fail', 'start', 'succeed', 'fail', 'finish' ]

try:
    import graphing
except ImportError:
    graphing_disabled = True
else:
    graphing_disabled = False


class Replacement(object):
    """A class to remember match group information in re.sub() calls"""
    def __init__(self, replacement):
        self.replacement = replacement
        self.substitutions = []
        self.match_groups = []

    def __call__(self, match):
        matched = match.group(0)
        replaced = match.expand(self.replacement)
        self.substitutions.append((matched, replaced))
        self.match_groups.append( match.groups() )
        return replaced


class SuiteConfigError( Exception ):
    """
    Attributes:
        message - what the problem is.
        TODO - element - config element causing the problem
    """
    def __init__( self, msg ):
        self.msg = msg
    def __str__( self ):
        return repr(self.msg)

class TaskNotDefinedError( SuiteConfigError ):
    pass

# TODO: separate config for run and non-run purposes?

class config( object ):
    def __init__( self, suite, fpath, template_vars=[],
            template_vars_file=None, owner=None, run_mode='live',
            validation=False, strict=False, collapsed=[],
            cli_start_string=None, is_restart=False, is_reload=False,
            write_proc=True ):

        self.suite = suite  # suite name
        self.fpath = fpath  # suite definition
        self.fdir  = os.path.dirname(fpath)
        self.owner = owner
        self.run_mode = run_mode
        self.strict = strict
        self.naked_dummy_tasks = []
        self.edges = []
        self.taskdefs = {}
        self.validation = validation
        self._cli_start_string = cli_start_string
        self.is_restart = is_restart
        self.first_graph = True
        self.clock_offsets = {}
        self.suite_polling_tasks = {}
        self.triggering_families = []

        self.cycling_tasks = []

        self.sequences = []
        self.actual_first_ctime = None

        self.custom_runahead_limit = None
        self.max_num_active_cycle_points = None

        # runtime hierarchy dicts keyed by namespace name:
        self.runtime = {
                # lists of parent namespaces
                'parents' : {},
                # lists of C3-linearized ancestor namespaces
                'linearized ancestors' : {},
                # lists of first-parent ancestor namepaces
                'first-parent ancestors' : {},
                # lists of all descendant namespaces
                # (not including the final tasks)
                'descendants' : {},
                # lists of all descendant namespaces from the first-parent hierarchy
                # (first parents are collapsible in suite visualization)
                'first-parent descendants' : {},
                }
        # tasks
        self.leaves = []
        # one up from root
        self.feet = []

        # parse, upgrade, validate the suite, but don't expand with default items
        self.pcfg = get_suitecfg( fpath, force=is_reload,
                tvars=template_vars, tvars_file=template_vars_file,
                write_proc=write_proc )
        self.cfg = self.pcfg.get(sparse=True)

        if self._cli_start_string is not None:
            self.cfg['scheduling']['initial cycle point'] = (
                self._cli_start_string)

        if 'cycling mode' not in self.cfg['scheduling']:
            # Auto-detect integer cycling for pure async graph suites.
            dependency_map = self.cfg.get('scheduling', {}).get(
                'dependencies', {})
            if dependency_map.get('graph'):
                # There is an async graph setting.
                # If it is by itself, it is integer shorthand.
                # If there are cycling graphs as well, it is handled as
                # backwards-compatiblity for mixed-async suites.
                just_has_async_graph = True
                for item, value in dependency_map.items():
                    if item != 'graph' and value.get('graph'):
                        just_has_async_graph = False
                        break
                if just_has_async_graph:
                    # There aren't any other graphs, so set integer cycling.
                    self.cfg['scheduling']['cycling mode'] = (
                        INTEGER_CYCLING_TYPE
                    )
                    if 'initial cycle point' not in self.cfg['scheduling']:
                        self.cfg['scheduling']['initial cycle point'] = "1"
                    if 'final cycle point' not in self.cfg['scheduling']:
                        self.cfg['scheduling']['final cycle point'] = "1"

        # allow test suites with no [runtime]:
        if 'runtime' not in self.cfg:
            self.cfg['runtime'] = {}

        if 'root' not in self.cfg['runtime']:
            self.cfg['runtime']['root'] = {}

        self.ns_defn_order = self.cfg['runtime'].keys()

        if flags.verbose:
            print "Expanding [runtime] name lists"
        # If a runtime section heading is a list of names then the
        # subsequent config applies to each member.
        for item in self.cfg['runtime'].keys():
            if re.search( ',', item ):
                # list of task names
                # remove trailing commas and spaces
                tmp = item.rstrip(', ')
                task_names = re.split(' *, *', tmp )
            else:
                # a single task name
                continue
            # generate task configuration for each list member
            for name in task_names:
                self.cfg['runtime'][name] = pdeepcopy( self.cfg['runtime'][item] )
            # delete the original multi-task section
            del self.cfg['runtime'][item]
            # replace in the definition order list too (TODO - not nec. after #829?)
            i = self.ns_defn_order.index(item)
            self.ns_defn_order.remove(item)
            self.ns_defn_order[i:i] = task_names

        # check var names before inheritance to avoid repetition
        self.check_env_names()

        # do sparse inheritance
        self.compute_family_tree()
        self.compute_inheritance()

        #self.print_inheritance() # (debugging)

        # filter task environment variables after inheritance
        self.filter_env()

        # now expand with defaults
        self.cfg = self.pcfg.get( sparse=False )

        # after the call to init_cyclers, we can start getting proper points.
        init_cyclers(self.cfg)

        if self.cfg['scheduling']['initial cycle point'] is not None:
            initial_point = get_point(
                self.cfg['scheduling']['initial cycle point']).standardise()
            self.cfg['scheduling']['initial cycle point'] = str(initial_point)

        if self.cfg['scheduling']['final cycle point'] is not None:
            final_point = get_point(
                self.cfg['scheduling']['final cycle point']).standardise()
            self.cfg['scheduling']['final cycle point'] = str(final_point)

        self.cli_start_point = get_point(self._cli_start_string)
        if self.cli_start_point is not None:
            self.cli_start_point.standardise()

        flags.backwards_comp_cycling = (
            get_backwards_comp_mode())

        # [special tasks]: parse clock-offsets, and replace families with members
        if flags.verbose:
            print "Parsing [special tasks]"
        for type in self.cfg['scheduling']['special tasks']:
            result = copy( self.cfg['scheduling']['special tasks'][type] )
            for item in self.cfg['scheduling']['special tasks'][type]:
                if type != 'clock-triggered':
                    name = item
                    extn = ''
                else:
                    m = re.match( CLOCK_OFFSET_RE, item )
                    if m:
                        name, offset = m.groups()
                        try:
                            float( offset )
                        except ValueError:
                            raise SuiteConfigError, "ERROR: Illegal clock-triggered task spec: " + item
                        extn = '(' + offset + ')'
                    else:
                        raise SuiteConfigError, "ERROR: Illegal clock-triggered task spec: " + item
                if name in self.runtime['descendants']:
                    # is a family
                    result.remove( item )
                    for member in self.runtime['descendants'][name]:
                        if member in self.runtime['descendants']:
                            # is a sub-family
                            continue
                        result.append( member + extn )
                        if type == 'clock-triggered':
                            self.clock_offsets[ member ] = float( offset )
                elif type == 'clock-triggered':
                    self.clock_offsets[ name ] = float( offset )
            self.cfg['scheduling']['special tasks'][type] = result

        self.collapsed_families_rc = self.cfg['visualization']['collapsed families']
        if is_reload:
            # on suite reload retain an existing state of collapse
            # (used by the "cylc graph" viewer)
            self.closed_families = collapsed
            fromrc = False
        else:
            self.closed_families = self.collapsed_families_rc
            fromrc = True
        for cfam in self.closed_families:
            if cfam not in self.runtime['descendants']:
                self.closed_families.remove( cfam )
                if fromrc and flags.verbose:
                    print >> sys.stderr, 'WARNING, [visualization][collapsed families]: family ' + cfam + ' not defined'

        # check for run mode override at suite level
        if self.cfg['cylc']['force run mode']:
            self.run_mode = self.cfg['cylc']['force run mode']

        self.process_directories()

        self.load_graph()

        if not self.graph_found:
            raise SuiteConfigError, 'No suite dependency graph defined.'

        self.compute_runahead_limits()

        self.configure_queues()

        # Warn or abort (if --strict) if naked dummy tasks (no runtime
        # section) are found in graph or queue config.
        if len( self.naked_dummy_tasks ) > 0:
            if self.strict or flags.verbose:
                print >> sys.stderr, 'WARNING: naked dummy tasks detected (no entry under [runtime]):'
                for ndt in self.naked_dummy_tasks:
                    print >> sys.stderr, '  +', ndt
            if self.strict:
                raise SuiteConfigError, 'ERROR: strict validation fails naked dummy tasks'

        if self.validation:
            self.check_tasks()

        # initial and final cycles for visualization
        vict = self.cfg['visualization']['initial cycle point'] or \
                str( self.get_actual_first_ctime( self.cfg['scheduling']['initial cycle point'] ))
        self.cfg['visualization']['initial cycle point'] = vict

        vict_rh = None
        v_runahead_limit = (
            self.custom_runahead_limit or self.minimum_runahead_limit)
        if vict and v_runahead_limit:
            vict_rh = str( get_point( vict ) + v_runahead_limit )
        
        vfct = self.cfg['visualization']['final cycle point'] or vict_rh or vict
        self.cfg['visualization']['final cycle point'] = vfct

        ngs = self.cfg['visualization']['node groups']

        # If any existing node group member is a family, include its descendants too.
        replace = {}
        for ng, mems in ngs.items():
            replace[ng] = []
            for mem in mems:
                replace[ng] += [mem]
                if mem in self.runtime['descendants']:
                    replace[ng] += self.runtime['descendants'][mem]
        for ng in replace:
            ngs[ng] = replace[ng]

        # Define family node groups automatically so that family and
        # member nodes can be styled together using the family name.
        # Users can override this for individual nodes or sub-groups.
        for fam in self.runtime['descendants']:
            if fam not in ngs:
                ngs[fam] = [fam] + self.runtime['descendants'][fam]

        if flags.verbose:
            print "Checking [visualization] node attributes"
            # 1. node groups should contain valid namespace names
            nspaces = self.cfg['runtime'].keys()
            bad = {}
            for ng,mems in ngs.items():
                n_bad = []
                for m in mems:
                    if m not in nspaces:
                        n_bad.append(m)
                if n_bad:
                    bad[ng] = n_bad
            if bad:
                print >> sys.stderr, "  WARNING: undefined node group members"
                for ng,mems in bad.items():
                    print >> sys.stderr, " + " + ng + ":", ','.join(mems)

            # 2. node attributes must refer to node groups or namespaces
            bad = []
            for na in self.cfg['visualization']['node attributes']:
                if na not in ngs and na not in nspaces:
                    bad.append(na)
            if bad:
                print >> sys.stderr, "  WARNING: undefined node attribute targets"
                for na in bad:
                    print >> sys.stderr, " + " + na

        # (Note that we're retaining 'default node attributes' even
        # though this could now be achieved by styling the root family,
        # because putting default attributes for root in the suite.rc spec
        # results in root appearing last in the ordered dict of node
        # names, so it overrides the styling for lesser groups and
        # nodes, whereas the reverse is needed - fixing this would
        # require reordering task_attr in lib/cylc/graphing.py).

        self.leaves = self.get_task_name_list()
        for ns, ancestors in self.runtime['first-parent ancestors'].items():
            try:
                foot = ancestors[-2] # one back from 'root'
            except IndexError:
                pass
            else:
                if foot not in self.feet:
                    self.feet.append(foot)

    def check_env_names( self ):
        # check for illegal environment variable names
         bad = {}
         for label in self.cfg['runtime']:
             res = []
             if 'environment' in self.cfg['runtime'][label]:
                 res = check_varnames( self.cfg['runtime'][label]['environment'] )
             if res:
                 bad[label] = res
         if bad:
             print >> sys.stderr, "ERROR, bad env variable names:"
             for label, vars in bad.items():
                 print >> sys.stderr, 'Namespace:', label
                 for var in vars:
                     print >> sys.stderr, "  ", var
             raise SuiteConfigError("Illegal env variable name(s) detected" )

    def filter_env( self ):
        # filter environment variables after sparse inheritance
        for name, ns in self.cfg['runtime'].items():
            try:
                oenv = ns['environment']
            except KeyError:
                # no environment to filter
                continue

            try:
                fincl = ns['environment filter']['include']
            except KeyError:
                # empty include-filter means include all
                fincl = []

            try:
                fexcl = ns['environment filter']['exclude']
            except KeyError:
                # empty exclude-filter means exclude none
                fexcl = []

            if not fincl and not fexcl:
                # no filtering to do
                continue

            nenv = OrderedDict()
            for key, val in oenv.items():
                if ( not fincl or key in fincl ) and key not in fexcl:
                    nenv[key] = val
            ns['environment'] = nenv

    def compute_family_tree( self ):
        first_parents = {}
        demoted = {}
        for name in self.cfg['runtime']:
            if name == 'root':
                self.runtime['parents'][name] = []
                first_parents[name] = []
                continue
            # get declared parents, with implicit inheritance from root.
            pts = self.cfg['runtime'][name].get( 'inherit', ['root'] )
            for p in pts:
                if p == "None":
                    # see just below
                    continue
                if p not in self.cfg['runtime']:
                    raise SuiteConfigError, "ERROR, undefined parent for " + name +": " + p
            if pts[0] == "None":
                if len(pts) == 1:
                    raise SuiteConfigError, "ERROR: null parentage for " + name
                demoted[name] = pts[1]
                pts = pts[1:]
                first_parents[name] = ['root']
            else:
                first_parents[name] = [ pts[0] ]
            self.runtime['parents'][name] = pts

        if flags.verbose and demoted:
            print "First parent(s) demoted to secondary:"
            for n,p in demoted.items():
                print " +", p, "as parent of '" + n + "'"

        c3 = C3( self.runtime['parents'] )
        c3_single = C3( first_parents )

        for name in self.cfg['runtime']:
            self.runtime['linearized ancestors'][name] = c3.mro(name)
            self.runtime['first-parent ancestors'][name] = c3_single.mro(name)

        for name in self.cfg['runtime']:
            ancestors = self.runtime['linearized ancestors'][name]
            for p in ancestors[1:]:
                if p not in self.runtime['descendants']:
                    self.runtime['descendants'][p] = []
                if name not in self.runtime['descendants'][p]:
                    self.runtime['descendants'][p].append(name)
            first_ancestors = self.runtime['first-parent ancestors'][name]
            for p in first_ancestors[1:]:
                if p not in self.runtime['first-parent descendants']:
                    self.runtime['first-parent descendants'][p] = []
                if name not in self.runtime['first-parent descendants'][p]:
                    self.runtime['first-parent descendants'][p].append(name)

        #for name in self.cfg['runtime']:
        #    print name, self.runtime['linearized ancestors'][name]

    def compute_inheritance( self, use_simple_method=True ):
        if flags.verbose:
            print "Parsing the runtime namespace hierarchy"

        results = {}
        n_reps = 0

        already_done = {} # to store already computed namespaces by mro

        for ns in self.cfg['runtime']:
            # for each namespace ...

            hierarchy = copy(self.runtime['linearized ancestors'][ns])
            hierarchy.reverse()

            result = {}

            if use_simple_method:
                # Go up the linearized MRO from root, replicating or
                # overriding each namespace element as we go.
                for name in hierarchy:
                    replicate( result, self.cfg['runtime'][name] )
                    n_reps += 1

            else:
                # As for the simple method, but store the result of each
                # completed MRO (full or partial) as we go, and re-use
                # these wherever possible. This ought to be a lot more
                # efficient for big namespaces (e.g. lots of environment
                # variables) in deep hiearchies, but results may vary...
                prev_shortcut = False
                mro = []
                for name in hierarchy:
                    mro.append(name)
                    i_mro = '*'.join(mro)
                    if i_mro in already_done:
                        ad_result = already_done[i_mro]
                        prev_shortcut = True
                    else:
                        if prev_shortcut:
                            prev_shortcut = False
                            # copy ad_result (to avoid altering already_done)
                            result = {}
                            replicate(result,ad_result) # ...and use stored
                            n_reps += 1
                        # override name content into tmp
                        replicate( result, self.cfg['runtime'][name] )
                        n_reps += 1
                        # record this mro as already done
                        already_done[i_mro] = result

            results[ns] = result

        # replace pre-inheritance namespaces with the post-inheritance result
        self.cfg['runtime'] = results

        # uncomment this to compare the simple and efficient methods
        # print '  Number of namespace replications:', n_reps

    def print_inheritance(self):
        # (use for debugging)
        for foo in self.runtime:
            print '  ', foo
            for item, val in self.runtime[foo].items():
                print '  ', '  ', item, val

    def compute_runahead_limits( self ):
        """Extract the custom and the minimum runahead limits."""

        self.max_num_active_cycle_points = self.cfg['scheduling'][
            'max active cycle points']

        limit = self.cfg['scheduling']['runahead limit']
        if (limit is not None and limit.isdigit() and
                get_interval_cls().get_null().TYPE == ISO8601_CYCLING_TYPE):
            # Backwards-compatibility for raw number of hours.
            limit = "PT%sH" % limit

        # The custom runahead limit is None if not user-configured.
        self.custom_runahead_limit = get_interval(limit)

        # Find the minimum runahead limit necessary for any future triggers.
        self.minimum_runahead_limit = None

        offsets = set()
        for name, taskdef in self.taskdefs.items():
            if taskdef.min_intercycle_offset:
                offsets.add(taskdef.min_intercycle_offset)

        if offsets:
            min_offset = min(offsets)
            if min_offset < get_interval_cls().get_null():
                # A negative offset comes from future triggering.
                self.minimum_runahead_limit = abs(min_offset)
                if (self.custom_runahead_limit is not None and
                        self.custom_runahead_limit <
                        self.minimum_runahead_limit):
                    print >> sys.stderr, (
                        '  WARNING, custom runahead limit of %s is less than '
                        'future triggering offset %s: suite may stall.' %
                        (self.custom_runahead_limit,
                         self.minimum_runahead_limit)
                    )

    def get_custom_runahead_limit( self ):
        """Return the custom runahead limit (may be None)."""
        return self.custom_runahead_limit

    def get_max_num_active_cycle_points( self ):
        """Return the maximum allowed number of pool cycle points."""
        return self.max_num_active_cycle_points

    def get_minimum_runahead_limit( self ):
        """Return the minimum runahead limit to apply."""
        return self.minimum_runahead_limit

    def get_config( self, args, sparse=False ):
        return self.pcfg.get( args, sparse )

    def adopt_orphans( self, orphans ):
        # Called by the scheduler after reloading the suite definition
        # at run time and finding any live task proxies whose
        # definitions have been removed from the suite. Keep them
        # in the default queue and under the root family, until they
        # run their course and disappear.
        queues = self.cfg['scheduling']['queues']
        for orphan in orphans:
            self.runtime['linearized ancestors'][orphan] = [ orphan, 'root' ]
            queues['default']['members'].append( orphan )

    def configure_queues( self ):
        """ Replace family names with members, in internal queues,
         and remove assigned members from the default queue. """

        if flags.verbose:
            print "Configuring internal queues"

        # NOTE: this method modifies the parsed config dict itself.

        queues = self.cfg['scheduling']['queues']
        # add all tasks to the default queue
        queues['default']['members'] = self.get_task_name_list()
        #print 'INITIAL default', queues['default']['members']
        for queue in queues:
            if queue == 'default':
                continue
            # assign tasks to queue and remove them from default
            qmembers = []
            for qmember in queues[queue]['members']:
                if qmember in self.runtime['descendants']:
                    # qmember is a family so replace it with member tasks. Note that
                    # self.runtime['descendants'][fam] includes sub-families too.
                    for fmem in self.runtime['descendants'][qmember]:
                        if qmember not in qmembers:
                            try:
                                queues['default']['members'].remove( fmem )
                            except ValueError:
                                # no need to check for naked dummy tasks here as
                                # families are defined by runtime entries.
                                if flags.verbose and fmem not in self.runtime['descendants']:
                                    # family members that are themselves families should be ignored as we only need tasks in the queues.
                                    print >> sys.stderr, '  WARNING, queue ' + queue + ': ignoring ' + fmem + ' of family ' + qmember + ' (task not used in the graph)'
                            else:
                                qmembers.append( fmem )
                else:
                    # qmember is a task
                    if qmember not in qmembers:
                        try:
                            queues['default']['members'].remove( qmember )
                        except ValueError:
                            if flags.verbose:
                                print >> sys.stderr, '  WARNING, queue ' + queue + ': ignoring ' + qmember + ' (task not used in the graph)'
                            if qmember not in self.cfg['runtime']:
                                self.naked_dummy_tasks.append( qmember )
                        else:
                            qmembers.append(qmember)
            queues[queue]['members'] = qmembers
        if flags.verbose:
            if len( queues.keys() ) > 1:
                for queue in queues:
                    print "  +", queue, queues[queue]['members']
            else:
                print " + All tasks assigned to the 'default' queue"

    def get_parent_lists( self ):
        return self.runtime['parents']

    def get_first_parent_ancestors( self, pruned=False ):
        if pruned:
            # prune non-task namespaces from ancestors dict
            pruned_ancestors = {}
            for key,val in self.runtime['first-parent ancestors'].items():
                if key not in self.taskdefs:
                    continue
                pruned_ancestors[key] = val
            return pruned_ancestors
        else:
            return self.runtime['first-parent ancestors']

    def get_linearized_ancestors( self ):
        return self.runtime['linearized ancestors']

    def get_first_parent_descendants( self ):
        return self.runtime['first-parent descendants']

    def define_inheritance_tree( self, tree, hierarchy, titles=False ):
        # combine inheritance hierarchies into a tree structure.
        for rt in hierarchy:
            hier = copy(hierarchy[rt])
            hier.reverse()
            foo = tree
            for item in hier:
                if item not in foo:
                    foo[item] = {}
                foo = foo[item]

    def add_tree_titles( self, tree ):
        for key,val in tree.items():
            if val == {}:
                if 'title' in self.cfg['runtime'][key]:
                    tree[key] = self.cfg['runtime'][key]['title']
                else:
                    tree[key] = 'No title provided'
            elif isinstance(val, dict):
                self.add_tree_titles( val )

    def get_namespace_list( self, which ):
        names = []
        if which == 'graphed tasks':
            # tasks used only in the graph
            names = self.taskdefs.keys()
        elif which == 'all namespaces':
            # all namespaces
            names = self.cfg['runtime'].keys()
        elif which == 'all tasks':
            for ns in self.cfg['runtime']:
                if ns not in self.runtime['descendants']:
                    # tasks have no descendants
                    names.append( ns )
        result = {}
        for ns in names:
            if 'title' in self.cfg['runtime'][ns]:
                # the runtime dict is sparse at this stage.
                result[ns] = self.cfg['runtime'][ns]['title']
            else:
                # no need to flesh out the full runtime just for title
                result[ns] = "No title provided"

        return result

    def get_mro( self, ns ):
        try:
            mro = self.runtime['linearized ancestors'][ns]
        except KeyError:
            mro = ["ERROR: no such namespace: " + ns ]
        return mro

    def print_first_parent_tree( self, pretty=False, titles=False ):
        # find task namespaces (no descendants)
        tasks = []
        for ns in self.cfg['runtime']:
            if ns not in self.runtime['descendants']:
                tasks.append(ns)

        pruned_ancestors = self.get_first_parent_ancestors( pruned=True )
        tree = {}
        self.define_inheritance_tree( tree, pruned_ancestors, titles=titles )
        padding = ''
        if titles:
            self.add_tree_titles(tree)
            # compute pre-title padding
            maxlen = 0
            for ns in pruned_ancestors:
                items = copy(pruned_ancestors[ns])
                items.reverse()
                for i in range(0,len(items)):
                    tmp = 2*i + 1 + len(items[i])
                    if i == 0:
                        tmp -= 1
                    if tmp > maxlen:
                        maxlen = tmp
            padding = maxlen * ' '

        print_tree( tree, padding=padding, use_unicode=pretty )

    def process_directories(self):
        os.environ['CYLC_SUITE_NAME'] = self.suite
        os.environ['CYLC_SUITE_REG_PATH'] = RegPath( self.suite ).get_fpath()
        os.environ['CYLC_SUITE_DEF_PATH'] = self.fdir

    def set_trigger( self, task_name, right, output_name=None, offset=None,
                     cycle_point=None, suicide=False, base_interval=None ):
        trig = triggerx(task_name)
        trig.set_suicide(suicide)
        if output_name:
            try:
                # check for internal outputs
                trig.set_special( self.cfg['runtime'][task_name]['outputs'][output_name],
                                  base_interval=base_interval )
            except KeyError:
                # There is no matching output defined under the task runtime section
                if output_name == 'submit':
                    # OK, task:submit
                    trig.set_type('submitted' )
                elif output_name == 'submit-fail':
                    # OK, task:submit-fail
                    trig.set_type('submit-failed' )
                elif output_name == 'fail':
                    # OK, task:fail
                    trig.set_type('failed' )
                elif output_name == 'start':
                    # OK, task:start
                    trig.set_type('started')
                elif output_name == 'succeed':
                    # OK, task:succeed
                    trig.set_type('succeeded')
                else:
                    # ERROR
                    raise SuiteConfigError, "ERROR: '" + task_name + "' does not define output '" + output_name  + "'"
            else:
                # There is a matching output defined under the task runtime section
                if self.run_mode != 'live':
                    # Ignore internal outputs: dummy tasks will not report them finished.
                    return None
        else:
            # default: task succeeded
            trig.set_type( 'succeeded' )

        if offset:
            trig.set_offset( str(offset) ) # TODO ISO - CONSISTENT SET_OFFSET INPUT 

        if cycle_point:
            trig.set_cycle_point( cycle_point )

        if task_name in self.cycling_tasks:
            trig.set_cycling()

        return trig

    def check_tasks( self ):
        # Call after all tasks are defined.
        # ONLY IF VALIDATING THE SUITE
        # because checking conditional triggers below may be slow for
        # huge suites (several thousand tasks).
        # Note:
        #   (a) self.cfg['runtime'][name]
        #       contains the task definition sections of the suite.rc file.
        #   (b) self.taskdefs[name]
        #       contains tasks that will be used, defined by the graph.
        # Tasks (a) may be defined but not used (e.g. commented out of the graph)
        # Tasks (b) may not be defined in (a), in which case they are dummied out.

        if flags.verbose:
            print "Checking for defined tasks not used in the graph"
            for name in self.cfg['runtime']:
                if name not in self.taskdefs:
                    if name not in self.runtime['descendants']:
                        # any family triggers have have been replaced with members by now.
                        print >> sys.stderr, '  WARNING: task "' + name + '" is not used in the graph.'

        # warn if listed special tasks are not defined
        for type in self.cfg['scheduling']['special tasks']:
            for name in self.cfg['scheduling']['special tasks'][type]:
                if type == 'clock-triggered':
                    name = re.sub('\(.*\)','',name)
                elif type == 'sequential':
                    if name not in self.cycling_tasks:
                        raise SuiteConfigError, 'ERROR: sequential tasks must be cycling tasks: ' + name
                if re.search( '[^0-9a-zA-Z_]', name ):
                    raise SuiteConfigError, 'ERROR: Illegal ' + type + ' task name: ' + name
                if name not in self.taskdefs and name not in self.cfg['runtime']:
                    raise SuiteConfigError, 'ERROR: special task "' + name + '" is not defined.'

        try:
            import Pyro.constants
        except:
            print >> sys.stderr, "WARNING, INCOMPLETE VALIDATION: Pyro is not installed"
            return

        # Instantiate tasks and force evaluation of conditional trigger expressions.
        if flags.verbose:
            print "Instantiating tasks to check trigger expressions"
        for name in self.taskdefs.keys():
            type = self.taskdefs[name].type
            # TODO ISO - THIS DOES NOT GET ALL GRAPH SECTIONS:
            tag = get_point( self.cfg['scheduling']['initial cycle point'] )
            try:
                # instantiate a task
                itask = self.taskdefs[name].get_task_class()( tag, 'waiting', None, True, validate=True )
            except TypeError, x:
                # This should not happen as we now explicitly catch use
                # of synchronous special tasks in an asynchronous graph.
                # But in principle a clash of multiply inherited base
                # classes due to choice of "special task" modifiers
                # could cause a TypeError.
                raise SuiteConfigError('(inconsistent use of special tasks?)')
            except Exception, x:
                raise SuiteConfigError(
                    'ERROR, failed to instantiate task %s: %s' % (name, x))
            if not itask.tag:
                if flags.verbose:
                    print " + Task out of bounds for " + str(tag) + ": " + itask.name
                continue

            # warn for purely-implicit-cycling tasks (these are deprecated).
            if itask.sequences == itask.implicit_sequences:
                print >> sys.stderr, (
                    "WARNING, " + name + ": not explicitly defined in " +
                    "dependency graphs (deprecated)"
                )

            # force trigger evaluation now
            try:
                itask.prerequisites.eval_all()
            except TriggerExpressionError, x:
                print >> sys.stderr, x
                raise SuiteConfigError, "ERROR, " + name + ": invalid trigger expression."
            except Exception, x:
                print >> sys.stderr, x
                raise SuiteConfigError, 'ERROR, ' + name + ': failed to evaluate triggers.'
            if flags.verbose:
                print "  + " + itask.id + " ok"

        # Check custom command scripting is not defined for automatic suite polling tasks
        for l_task in self.suite_polling_tasks:
            try:
                cs = self.pcfg.getcfg( sparse=True )['runtime'][l_task]['command scripting']
            except:
                pass
            else:
                if cs:
                    print cs
                    # (allow explicit blanking of inherited scripting)
                    raise SuiteConfigError( "ERROR: command scripting cannot be defined for automatic suite polling task " + l_task )


    def get_coldstart_task_list( self ):
        # TODO - automatically determine this by parsing the dependency graph?
        # For now user must define this:
        return self.cfg['scheduling']['special tasks']['cold-start']

    def get_task_name_list( self ):
        # return a list of all tasks used in the dependency graph
        return self.taskdefs.keys()

    def replace_family_triggers( self, line_in, fam, members, orig='' ):
        # Replace family trigger expressions with member trigger expressions.
        # The replacements below handle optional [T-n] cycle offsets.

        if orig and orig not in line_in:
            return line_in
        line = line_in
        paren_open = ''
        paren_close = ''
        connector = ' & '
        if orig.endswith( '-all' ):
            pass
        elif orig.endswith( '-any' ):
            connector = ' | '
            paren_open = '( '
            paren_close = ' )'
        elif orig != '':
            print >> sys.stderr, line
            raise SuiteConfigError, 'ERROR, illegal family trigger type: ' + orig
        repl = orig[:-4]

        # TODO - can we use Replacement here instead of findall and sub:
        m = re.findall( "(!){0,1}" + r"\b" + fam + r"\b(\[.*?]){0,1}" + orig, line )
        m.sort() # put empty offset '' first ...
        m.reverse() # ... then last
        for grp in m:
            exclam, foffset = grp
            if fam not in self.triggering_families:
                self.triggering_families.append(fam)
            mems = paren_open + connector.join( [ exclam + i + foffset + repl for i in members ] ) + paren_close
            line = re.sub( exclam + r"\b" + fam + r"\b" + re.escape(foffset) + orig, mems, line )
        return line

    def process_graph_line( self, line, section, ttype, seq, offset_seq_map,
                            tasks_to_prune=None,
                            return_all_dependencies=False ):
        """Extract dependent pairs from the suite.rc dependency text.
        
        Extract dependent pairs from the suite.rc textual dependency
        graph to use in constructing graphviz graphs.

        Return a list of dependencies involving 'start-up' tasks
        (backwards compatibility) or all dependencies if
        return_all_dependencies keyword argument is True.

        line is the line of text within the 'graph' attribute of
        this dependency section.
        section is the text describing this dependency section (e.g.
        T00).
        ttype is now always 'cycling' (TODO - is not needed now)
        seq is the sequence generated from 'section' given the initial
        and final cycle point.
        offset_seq_map is a cache of seq with various offsets for
        speeding up backwards-compatible cycling.
        tasks_to_prune, if not None, is a list of tasks to remove
        from dependency expressions (backwards compatibility for
        start-up tasks and async graph tasks).
        return_all_dependencies, if True, indicates that all
        dependencies between tasks in this graph should be returned.
        Otherwise, just return tasks_to_prune dependencies, if any.

        'A => B => C'    : [A => B], [B => C]
        'A & B => C'     : [A => C], [B => C]
        'A => C & D'     : [A => C], [A => D]
        'A & B => C & D' : [A => C], [A => D], [B => C], [B => D]

        '&' groups aren't really "conditional expressions"; they're
        equivalent to adding another line:
        'A & B => C'
        is the same as:
        'A => C' and 'B => C'

        An 'or' on the right side is an ERROR:
        'A = > B | C' # ?!

        """

        if tasks_to_prune is None:
            tasks_to_prune = []

        orig_line = line

        ## SYNONYMS FOR TRIGGER-TYPES, e.g. 'fail' = 'failure' = 'failed' (NOT USED)
        ## we can replace synonyms here with the standard type designator:
        # line = re.sub( r':succe(ss|ed|eded){0,1}\b', '', line )
        # line = re.sub( r':fail(ed|ure){0,1}\b', ':fail', line )
        # line = re.sub( r':start(ed){0,1}\b', ':start', line )
        # Replace "foo:finish(ed)" or "foo:complete(ed)" with "( foo | foo:fail )"
        # line = re.sub(  r'\b(\w+(\[.*?]){0,1}):(complete(d){0,1}|finish(ed){0,1})\b', r'( \1 | \1:fail )', line )

        # Find any dependence on other suites, record the polling target
        # info and replace with just the local task name, e.g.:
        # "foo<SUITE::TASK:fail> => bar"  becomes "foo => bar"
        # (and record that foo must automatically poll for TASK in SUITE)
        repl = Replacement( '\\1' )
        line = re.sub( '(\w+)(<([\w\.\-]+)::(\w+)(:\w+)?>)', repl, line )
        for item in repl.match_groups:
            l_task, r_all, r_suite, r_task, r_status = item
            if r_status:
                r_status = r_status[1:]
            else: # default
                r_status = 'succeed'
            self.suite_polling_tasks[ l_task ] = ( r_suite, r_task, r_status, r_all )

        # REPLACE FAMILY NAMES WITH MEMBER DEPENDENCIES
        # Sort so that longer family names get expanded first.
        # This expands e.g. FOO-BAR before FOO in FOO-BAR:succeed-all => baz.
        for fam in reversed(sorted(self.runtime['descendants'])):
            members = copy(self.runtime['descendants'][fam])
            for member in copy(members):
                # (another copy here: don't remove items from the iterating list)
                # remove family names from the member list, leave just tasks
                # (allows using higher-level family names in the graph)
                if member in self.runtime['descendants']:
                    members.remove(member)
            # Note, in the regular expressions below, the word boundary
            # marker before the time offset pattern is required to close
            # the match in the no-offset case (offset and no-offset
            # cases are being matched by the same regular expression).

            # raw strings (r'\bfoo\b') are needed to protect special
            # backslashed re markers like \b from being interpreted as
            # normal escapeded characters.

            if fam not in line:
                continue

            # Replace family triggers with member triggers
            for trig_type in TRIGGER_TYPES:
                line = self.replace_family_triggers( line, fam, members, ':'+trig_type + '-all' )
                line = self.replace_family_triggers( line, fam, members, ':'+trig_type + '-any' )

            if re.search( r"\b" + fam + r"\b:", line ):
                # fam:illegal
                print >> sys.stderr, line
                raise SuiteConfigError, 'ERROR, illegal family trigger detected'

            if re.search( r"\b" + fam + r"\b[^:].*=>", line ) or re.search( r"\b" + fam + "\s*=>$", line ):
                # plain family names are not allowed on the left of a trigger
                print >> sys.stderr, line
                raise SuiteConfigError, 'ERROR, family triggers must be qualified, e.g. ' + fam + ':succeed-all'

            # finally replace plain family names on the right of a trigger
            line = self.replace_family_triggers( line, fam, members )

        # any remaining use of '-all' or '-any' implies a family trigger
        # on a non-family task, which is illegal.
        if '-a' in line: # ('-' is not legal in task names so this gets both cases)
            print >> sys.stderr, line
            raise SuiteConfigError, "ERROR: family triggers cannot be used on non-family namespaces"

        # Replace "foo:finish" with "( foo:succeed | foo:fail )"
        line = re.sub(  r'\b(\w+(\[.*?]){0,1}):finish\b', r'( \1:succeed | \1:fail )', line )

        if flags.verbose and line != orig_line:
            print 'Graph line substitutions occurred:'
            print '  IN:', orig_line
            print '  OUT:', line

        # Split line on dependency arrows.
        tasks = re.split( '\s*=>\s*', line )
        # NOTE:  we currently use only one kind of arrow, but to use
        # several kinds we can split the string like this:
        #     tokens = re.split( '\s*(=[>x])\s*', line ) # a => b =x c
        #     tasks = tokens[0::2]                       # [a, b, c]
        #     arrow = tokens[1::2]                       # [=>, =x]

        # Check for missing task names, e.g. '=> a => => b =>; this
        # results in empty or blank strings in the list of task names.
        arrowerr = False
        for task in tasks:
            if re.match( '^\s*$', task ):
                arrowerr = True
                break
        if arrowerr:
            print >> sys.stderr, orig_line
            raise SuiteConfigError, "ERROR: missing task name in graph line?"

        # get list of pairs
        special_dependencies = []
        for i in [0] + range( 1, len(tasks)-1 ):
            lexpression = tasks[i]

            if len(tasks) == 1:
                # single node: no rhs group
                rgroup = None
                if re.search( '\|', lexpression ):
                    print >> sys.stderr, orig_line
                    raise SuiteConfigError, "ERROR: Lone node groups cannot contain OR conditionals: " + lexpression
            else:
                rgroup = tasks[i+1]

            if rgroup:
                # '|' (OR) is not allowed on the right side
                if re.search( '\|', rgroup ):
                    print >> sys.stderr, orig_line
                    raise SuiteConfigError, "ERROR: OR '|' is not legal on the right side of dependencies: " + rgroup

                # (T+/-N) offsets not allowed on the right side (as yet)
                if re.search( '\[\s*T\s*[+-]\s*\w+\s*\]', rgroup ):
                    print >> sys.stderr, orig_line
                    raise SuiteConfigError, "ERROR: time offsets are not legal on the right side of dependencies: " + rgroup

                # now split on '&' (AND) and generate corresponding pairs
                right_nodes = re.split( '\s*&\s*', rgroup )
            else:
                right_nodes = [None]

            new_right_nodes = []
            for right_node in right_nodes:
                if right_node:
                    # ignore output labels on the right (for chained
                    # tasks they are only meaningful on the left)
                    new_right_nodes.append( re.sub( ':\w+', '', right_node ))
                else:
                    # retain None's in order to handle lone nodes on the left
                    new_right_nodes.append( None )

            right_nodes = new_right_nodes

            # extract task names from lexpression
            nstr = re.sub( '[(|&)]', ' ', lexpression )
            nstr = nstr.strip()
            left_nodes = re.split( ' +', nstr )

            # detect and fail and self-dependence loops (foo => foo)
            for right_node in right_nodes:
                if right_node in left_nodes:
                    print >> sys.stderr, (
                        "Self-dependence detected in '" + right_node + "':")
                    print >> sys.stderr, "  line:", line
                    print >> sys.stderr, "  from:", orig_line
                    raise SuiteConfigError, "ERROR: self-dependence loop detected"

            for right_node in right_nodes:
                # foo => '!bar' means task bar should suicide if foo succeeds.
                suicide = False
                if right_node and right_node.startswith('!'):
                    right_name = right_node[1:]
                    suicide = True
                else:
                    right_name = right_node

                pruned_left_nodes = list(left_nodes)  # Create copy of LHS tasks.

                if ttype != 'cycling':
                    for node in left_nodes + [right_name]:
                        if not node:
                            continue
                        try:
                            node_name = graphnode(
                                node, base_interval=seq.get_interval()).name
                        except GraphNodeError, x:
                            print >> sys.stderr, orig_line
                            raise SuiteConfigError, str(x)

                if ttype == 'cycling':
                    for left_node in left_nodes:
                        try:
                            left_graph_node = graphnode(
                                left_node, base_interval=seq.get_interval())
                        except GraphNodeError, x:
                            print >> sys.stderr, orig_line
                            raise SuiteConfigError, str(x)
                        left_name = left_graph_node.name
                        left_output = left_graph_node.output  
                        if (left_name in tasks_to_prune or
                                return_all_dependencies):
                            special_dependencies.append(
                                (left_name, left_output, right_name))
                        if left_name in tasks_to_prune:
                            pruned_left_nodes.remove(left_node)

                if not self.validation and not graphing_disabled:
                    # edges not needed for validation
                    self.generate_edges( lexpression, pruned_left_nodes,
                                         right_name, ttype,
                                         seq, suicide )
                self.generate_taskdefs( orig_line, pruned_left_nodes,
                                        right_name, ttype,
                                        section, seq, offset_seq_map,
                                        seq.get_interval() )
                self.generate_triggers( lexpression, pruned_left_nodes,
                                        right_name, seq,
                                        suicide )
        return special_dependencies
            

    def generate_edges( self, lexpression, left_nodes, right, ttype, seq, suicide=False ):
        """Add nodes from this graph section to the abstract graph edges structure."""
        conditional = False
        if re.search( '\|', lexpression ):
            # plot conditional triggers differently
            conditional = True

        for left in left_nodes:
            e = graphing.edge( left, right, seq, False, suicide, conditional )
            self.edges.append(e)

    def generate_taskdefs( self, line, left_nodes, right, ttype, section, seq,
                           offset_seq_map, base_interval ):
        """Generate task definitions for nodes on a given line."""
        for node in left_nodes + [right]:
            if not node:
                # if right is None, lefts are lone nodes
                # for which we still define the taskdefs
                continue
            try:
                my_taskdef_node = graphnode( node, base_interval=base_interval )
            except GraphNodeError, x:
                print >> sys.stderr, line
                raise SuiteConfigError, str(x)

            name = my_taskdef_node.name
            offset = my_taskdef_node.offset

            if name not in self.cfg['runtime']:
                # naked dummy task, implicit inheritance from root
                self.naked_dummy_tasks.append( name )
                self.cfg['runtime'][name] = self.cfg['runtime']['root']
                if 'root' not in self.runtime['descendants']:
                    # (happens when no runtimes are defined in the suite.rc)
                    self.runtime['descendants']['root'] = []
                if 'root' not in self.runtime['first-parent descendants']:
                    # (happens when no runtimes are defined in the suite.rc)
                    self.runtime['first-parent descendants']['root'] = []
                self.runtime['parents'][name] = ['root']
                self.runtime['linearized ancestors'][name] = [name, 'root']
                self.runtime['first-parent ancestors'][name] = [name, 'root']
                self.runtime['descendants']['root'].append(name)
                self.runtime['first-parent descendants']['root'].append(name)
                self.ns_defn_order.append(name)

            # check task name legality and create the taskdef
            if name not in self.taskdefs:
                try:
                    self.taskdefs[ name ] = self.get_taskdef( name )
                except taskdef.DefinitionError, x:
                    print >> sys.stderr, line
                    raise SuiteConfigError, str(x)

            # TODO - setting type should be consolidated to get_taskdef()
            if ttype == 'cycling':
                self.taskdefs[name].cycling = True
                if name not in self.cycling_tasks:
                    self.cycling_tasks.append(name)

            if name in self.suite_polling_tasks:
                self.taskdefs[name].suite_polling_cfg = {
                        'suite'  : self.suite_polling_tasks[name][0],
                        'task'   : self.suite_polling_tasks[name][1],
                        'status' : self.suite_polling_tasks[name][2] }

            if not my_taskdef_node.is_absolute:
                if offset:
                    if flags.backwards_comp_cycling:
                        # Implicit cycling means foo[T+6] generates a +6 sequence.
                        if str(offset) in offset_seq_map:
                            seq_offset = offset_seq_map[str(offset)]
                        else:
                            seq_offset = get_sequence(
                                section,
                                self.cfg['scheduling']['initial cycle point'],
                                self.cfg['scheduling']['final cycle point']
                            )
                            seq_offset.set_offset(offset)
                            offset_seq_map[str(offset)] = seq_offset
                        self.taskdefs[name].add_sequence(
                            seq_offset, is_implicit=True)
                        if seq_offset not in self.sequences:
                            self.sequences.append(seq_offset)
                    # We don't handle implicit cycling in new-style cycling.
                else:
                    self.taskdefs[ name ].add_sequence(seq)

            if self.run_mode == 'live':
                # register any explicit internal outputs
                if 'outputs' in self.cfg['runtime'][name]:
                    for lbl,msg in self.cfg['runtime'][name]['outputs'].items():
                        outp = outputx(msg, base_interval)
                        self.taskdefs[ name ].outputs.append( outp )

    def generate_triggers( self, lexpression, left_nodes, right, seq, suicide ):
        if not right:
            # lefts are lone nodes; no more triggers to define.
            return

        base_interval = seq.get_interval()

        conditional = False
        if re.search( '\|', lexpression ):
            conditional = True
            # For single triggers or '&'-only ones, which will be the
            # vast majority, we needn't use conditional prerequisites
            # (they may be less efficient due to python eval at run time).

        ctrig = {}
        cname = {}
        for left in left_nodes:
            # (GraphNodeError checked above)
            cycle_point = None
            lnode = graphnode(left, base_interval=base_interval)
            ltaskdef = self.taskdefs[lnode.name]

            if lnode.intercycle:
                ltaskdef.intercycle = True
                if (ltaskdef.max_intercycle_offset is None or
                        lnode.offset > ltaskdef.max_intercycle_offset):
                    ltaskdef.max_intercycle_offset = lnode.offset
                if (ltaskdef.min_intercycle_offset is None or
                        lnode.offset < ltaskdef.min_intercycle_offset):
                    ltaskdef.min_intercycle_offset = lnode.offset

            if lnode.offset_is_from_ict:
                last_point = seq.get_stop_point()
                first_point = ltaskdef.ict - lnode.offset
                if first_point and last_point is not None:
                    offset = (last_point - first_point)
                    ltaskdef.max_intercycle_offset = offset
                cycle_point = first_point
            trigger = self.set_trigger( lnode.name, right, lnode.output, lnode.offset, cycle_point, suicide, seq.get_interval() )
            if not trigger:
                continue
            if not conditional:
                self.taskdefs[right].add_trigger( trigger, seq )
                continue

            # CONDITIONAL TRIGGERS
            # Use fully qualified name for the expression label
            # (task name is not unique, e.g.: "F | F:fail => G")
            label = re.sub( '[-\[\]:]', '_', left )
            label = re.sub( '\+', 'x', label ) # future triggers
            ctrig[label] = trigger
            cname[label] = lnode.name

        if not conditional:
            return

        # Replace some chars for later use in regular expressions.
        expr = re.sub( '[-\[\]:]', '_', lexpression )
        expr = re.sub( '\+', 'x', expr ) # future triggers
        self.taskdefs[right].add_conditional_trigger( ctrig, expr, seq )

    def get_actual_first_ctime( self, start_ctime ):
        # Get actual first cycle point for the suite (get all
        # sequences to adjust the putative start time upward)
        if self.actual_first_ctime:
            # already computed
            return self.actual_first_ctime
        if isinstance(start_ctime, basestring):
            ctime = get_point(start_ctime)
        else:
            ctime = start_ctime
        adjusted = []
        for seq in self.sequences:
            foo = seq.get_first_point( ctime )
            if foo:
                adjusted.append( foo )
        if len( adjusted ) > 0:
            adjusted.sort()
            self.actual_first_ctime = adjusted[0]
        else:
            self.actual_first_ctime = ctime
        return self.actual_first_ctime

    def get_graph_raw( self, start_ctime_str, stop_str, raw=False,
            group_nodes=[], ungroup_nodes=[], ungroup_recursive=False,
            group_all=False, ungroup_all=False ):
        """Convert the abstract graph edges held in self.edges (etc.) to
        actual edges for a concrete range of cycle points."""

        members = self.runtime['first-parent descendants']
        hierarchy = self.runtime['first-parent ancestors']

        if self.first_graph:
            self.first_graph = False
            if not self.collapsed_families_rc and not ungroup_all:
                # initially default to collapsing all families if
                # "[visualization]collapsed families" not defined
                group_all = True

        if group_all:
            # Group all family nodes
            if self.collapsed_families_rc:
                self.closed_families = copy(self.collapsed_families_rc)
            else:
                for fam in members:
                    if fam != 'root':
                        if fam not in self.closed_families:
                            self.closed_families.append( fam )
        elif ungroup_all:
            # Ungroup all family nodes
            self.closed_families = []
        elif len(group_nodes) > 0:
            # Group chosen family nodes
            for node in group_nodes:
                parent = hierarchy[node][1]
                if parent not in self.closed_families:
                    if parent != 'root':
                        self.closed_families.append( parent )
        elif len(ungroup_nodes) > 0:
            # Ungroup chosen family nodes
            for node in ungroup_nodes:
                if node not in self.runtime['descendants']:
                    # not a family node
                    continue
                if node in self.closed_families:
                    self.closed_families.remove(node)
                if ungroup_recursive:
                    for fam in copy(self.closed_families):
                        if fam in members[node]:
                            self.closed_families.remove(fam)

        # Now define the concrete graph edges (pairs of nodes) for plotting.
        gr_edges = []

        start_ctime = get_point( start_ctime_str )

        actual_first_ctime = self.get_actual_first_ctime( start_ctime )

        startup_exclude_list = self.get_coldstart_task_list()

        stop = get_point( stop_str )

        for e in self.edges:
            # Get initial cycle point for this sequence
            i_ctime = e.sequence.get_first_point( start_ctime )
            if not i_ctime:
                # out of bounds
                continue
            ctime = deepcopy(i_ctime)

            while True: 
                # Loop over cycles generated by this sequence
                if not ctime or ctime > stop:
                    break

                not_initial_cycle = ( ctime != i_ctime )

                r_id = e.get_right(ctime, start_ctime, not_initial_cycle, raw,
                                   startup_exclude_list )
                l_id = e.get_left( ctime, start_ctime, not_initial_cycle, raw,
                                   startup_exclude_list,
                                   e.sequence.get_interval() )

                action = True

                if l_id == None and r_id == None:
                    # nothing to add to the graph
                    action = False

                if l_id != None and not e.sasl:
                    # check that l_id is not earlier than start time
                    tmp, lctime = TaskID.split(l_id)
                    ## NOTE BUG GITHUB #919
                    ##sct = start_ctime
                    sct = actual_first_ctime
                    lct = get_point(lctime)
                    if sct > lct:
                        action = False

                if action:
                    nl, nr = self.close_families( l_id, r_id )
                    gr_edges.append( ( nl, nr, False, e.suicide, e.conditional ) )

                # increment the cycle point
                ctime = e.sequence.get_next_point_on_sequence( ctime )

        return gr_edges

    def get_graph( self, start_ctime, stop, raw=False, group_nodes=[],
            ungroup_nodes=[], ungroup_recursive=False, group_all=False,
            ungroup_all=False, ignore_suicide=False ):

        gr_edges = self.get_graph_raw( start_ctime, stop, raw,
                group_nodes, ungroup_nodes, ungroup_recursive,
                group_all, ungroup_all )

        graph = graphing.CGraph( self.suite, self.suite_polling_tasks, self.cfg['visualization'] )
        graph.add_edges( gr_edges, ignore_suicide )

        return graph

    def get_node_labels( self, start_ctime, stop, raw ):
        graph = self.get_graph( start_ctime, stop, raw=raw, ungroup_all=True )
        return [ i.attr['label'].replace('\\n','.') for i in graph.nodes() ]

    def close_families( self, nlid, nrid ):
        # Generate final node names, replacing family members with
        # family nodes if requested.

        members = self.runtime['first-parent descendants']

        lname, ltag = None, None
        rname, rtag = None, None
        nr, nl = None, None
        if nlid:
            one, two = TaskID.split(nlid)
            lname = one
            ltag = two
            nl = nlid
        if nrid:
            one, two = TaskID.split(nrid)
            rname = one
            rtag = two
            nr = nrid

        # for nested families, only consider the outermost one
        clf = copy( self.closed_families )
        for i in self.closed_families:
            for j in self.closed_families:
                if i in members[j]:
                    # i is a member of j
                    if i in clf:
                        clf.remove( i )

        for fam in clf:
            if lname in members[fam] and rname in members[fam]:
                # l and r are both members of fam
                #nl, nr = None, None  # this makes 'the graph disappear if grouping 'root'
                nl,nr = TaskID.get(fam,ltag), TaskID.get(fam,rtag)
                break
            elif lname in members[fam]:
                # l is a member of fam
                nl = TaskID.get(fam,ltag)
            elif rname in members[fam]:
                # r is a member of fam
                nr = TaskID.get(fam,rtag)

        return nl, nr

    def load_graph( self ):
        if flags.verbose:
            print "Parsing the dependency graph"

        start_up_tasks = self.cfg['scheduling']['special tasks']['start-up']
        initial_tasks = list(start_up_tasks)

        self.graph_found = False
        has_non_async_graphs = False

        section_seq_map = {}

        # Set up our backwards-compatibility handling of async graphs.
        async_graph = self.cfg['scheduling']['dependencies']['graph']
        if async_graph:
            section = get_sequence_cls().get_async_expr()
            async_dependencies = self.parse_graph(
                section, async_graph, section_seq_map=section_seq_map,
                return_all_dependencies=True
            )
            for left, left_output, right in async_dependencies:
                if left:
                    initial_tasks.append(left)
                if right:
                    initial_tasks.append(right)

        # Create a stack of sections (sequence strings) and graphs.
        items = []
        for item, value in self.cfg['scheduling']['dependencies'].items():
            if item == 'graph':
                continue
            has_non_async_graphs = True
            items.append((item, value, initial_tasks, False))

        start_up_tasks_graphed = []
        while items:
            item, value, tasks_to_prune, is_inserted = items.pop(0)

            # If the section consists of more than one sequence, split it up.
            if re.search("(?![^(]+\)),", item):
                new_items = re.split("(?![^(]+\)),", item)
                for new_item in new_items:
                    items.append((new_item.strip(), value,
                                  tasks_to_prune, False))
                continue

            try:
                graph = value['graph']
            except KeyError:
                continue
            if not graph:
                continue

            section = item
            if is_inserted:
                print "INSERTED DEPENDENCIES REPLACEMENT:"
                print "[[[" + section + "]]]"
                print "    " + 'graph = """' + graph + '"""' 
            special_dependencies = self.parse_graph(
                section, graph, section_seq_map=section_seq_map,
                tasks_to_prune=tasks_to_prune
            )
            if special_dependencies and tasks_to_prune:
                section_seq = get_sequence(
                    section,
                    self.cfg['scheduling']['initial cycle point'],
                    self.cfg['scheduling']['final cycle point']
                )
                first_point = section_seq.get_first_point(
                    get_point(self.cfg['scheduling']['initial cycle point'])
                )
                graph_text = ""
                for left, left_output, right in special_dependencies:
                    # Set e.g. (foo, fail, bar) to be foo[^]:fail => bar.
                    graph_text += left + "[^]"
                    if left_output:
                        graph_text += ":" + left_output
                    graph_text += " => " + right + "\n"
                    if (left in start_up_tasks and
                            left not in start_up_tasks_graphed):
                        # Start-up tasks need their own explicit section.
                        items.append((get_sequence_cls().get_async_expr(),
                                     {"graph": left}, [], True))
                        start_up_tasks_graphed.append(left)
                graph_text = graph_text.rstrip()
                section = get_sequence_cls().get_async_expr(first_point)
                items.append((section, {"graph": graph_text}, [], True))
        if not flags.backwards_comp_cycling:
            if async_graph and has_non_async_graphs:
                raise SuiteConfigError(
                    "Error: mixed async & cycling graphs is not allowed in " +
                    "new-style cycling. Use 'R1...' tasks instead."
                )
            if start_up_tasks:
                raise SuiteConfigError(
                    "Error: start-up tasks should be 'R1...' tasks in " +
                    "new-style cycling"
                )

    def parse_graph( self, section, graph, section_seq_map=None,
                     tasks_to_prune=None, return_all_dependencies=False ):
        """Parse a multi-line graph string for section.

        section should be a string like "R1" or "T00".
        graph should be a single or multi-line string like "foo => bar"
        section_seq_map should be a dictionary that indexes cycling
        sequences by their section string
        tasks_to_prune is a list of task names that should be
        automatically removed when processing graph
        return_all_dependencies is a boolean that, if True, returns a
        list of task dependencies - e.g. [('foo', 'start', 'bar')] for
        a graph of 'foo:start => bar'.

        """
        self.graph_found = True

        ttype = 'cycling'
        sec = section

        if section in section_seq_map:
            seq = section_seq_map[section]
        else:
            seq = get_sequence(
                section,
                self.cfg['scheduling']['initial cycle point'],
                self.cfg['scheduling']['final cycle point']
            )
            section_seq_map[section] = seq
        offset_seq_map = {}

        if seq not in self.sequences:
            self.sequences.append(seq)

        # split the graph string into successive lines
        lines = re.split( '\s*\n\s*', graph )
        special_dependencies = []
        for xline in lines:
            # strip comments
            line = re.sub( '#.*', '', xline )
            # ignore blank lines
            if re.match( '^\s*$', line ):
                continue
            # strip leading or trailing spaces
            line = re.sub( '^\s*', '', line )
            line = re.sub( '\s*$', '', line )
            # generate pygraphviz graph nodes and edges, and task definitions
            special_dependencies.extend(self.process_graph_line(
                line, section, ttype, seq, offset_seq_map,
                tasks_to_prune=tasks_to_prune,
                return_all_dependencies=return_all_dependencies
            ))
        if ttype == 'cycling':
            return special_dependencies
        return []

    def get_taskdef( self, name ):
        # (DefinitionError caught above)

        # get the dense task runtime
        try:
            rtcfg = self.cfg['runtime'][name]
        except KeyError:
            raise SuiteConfigError, "Task not found: " + name

        ict_point = (self.cli_start_point or
                     get_point(self.cfg['scheduling']['initial cycle point']))
        # We may want to put in some handling for cases of changing the
        # initial cycle via restart (accidentally or otherwise).

        # Get the taskdef object for generating the task proxy class
        taskd = taskdef.taskdef( name, rtcfg, self.run_mode, ict_point )

        # TODO - put all taskd.foo items in a single config dict
        # SET COLD-START TASK INDICATORS
        if name in self.cfg['scheduling']['special tasks']['cold-start']:
            taskd.modifiers.append( 'oneoff' )
            taskd.is_coldstart = True

        # SET CLOCK-TRIGGERED TASKS
        if name in self.clock_offsets:
            taskd.modifiers.append( 'clocktriggered' )
            taskd.clocktriggered_offset = self.clock_offsets[name]

        taskd.sequential = name in self.cfg['scheduling']['special tasks']['sequential']

        foo = copy(self.runtime['linearized ancestors'][ name ])
        foo.reverse()
        taskd.namespace_hierarchy = foo

        return taskd

    def get_task_proxy( self, name, ctime, state, stopctime, startup, submit_num, exists ):
        try:
            tdef = self.taskdefs[name]
        except KeyError:
            raise TaskNotDefinedError("ERROR, No such task name: " + name )
        return tdef.get_task_class()( ctime, state, stopctime, startup, submit_num=submit_num, exists=exists )

    def get_task_proxy_raw( self, name, tag, state, stoptag, startup, submit_num, exists ):
        # Used by 'cylc submit' to submit tasks defined by runtime
        # config but not currently present in the graph (so we must
        # assume that the given tag is valid for the task).
        try:
            truntime = self.cfg['runtime'][name]
        except KeyError:
            raise TaskNotDefinedError("ERROR, task not defined: " + name )
        tdef = self.get_taskdef( name )
        # TODO ISO - TEST THIS (did set 'tdef.hours' from tag)
        return tdef.get_task_class()( tag, state, stoptag, startup, submit_num=submit_num, exists=exists )

    def get_task_class( self, name ):
        return self.taskdefs[name].get_task_class()<|MERGE_RESOLUTION|>--- conflicted
+++ resolved
@@ -23,12 +23,8 @@
                                  get_interval, get_interval_cls,
                                  get_sequence, get_sequence_cls,
                                  init_cyclers, INTEGER_CYCLING_TYPE,
-<<<<<<< HEAD
+                                 ISO8601_CYCLING_TYPE,
                                  get_backwards_comp_mode)
-=======
-                                 ISO8601_CYCLING_TYPE,
-                                 get_backwards_compatibility_mode)
->>>>>>> c460eb30
 from envvar import check_varnames, expandvars
 from copy import deepcopy, copy
 from output import outputx
