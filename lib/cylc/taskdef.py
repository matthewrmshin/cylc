--- conflicted
+++ resolved
@@ -64,12 +64,8 @@
 
         # some defaults
         self.intercycle = False
-<<<<<<< HEAD
+        self.max_future_prereq_point = None
         self.intercycle_offsets = []
-=======
-        self.max_intercycle_offset = get_interval_cls().get_null()
-        self.min_intercycle_offset = get_interval_cls().get_null()
->>>>>>> a13ee124
         self.sequential = False
         self.cycling = False
         self.modifiers = []
@@ -105,8 +101,9 @@
             if is_implicit:
                 self.implicit_sequences.append( sequence )
 
-    def extract_cleanup_cutoff( self, my_point, offset_sequence_tuples ):
-        """Extract a validity cutoff point from dependent task information."""
+    def get_earliest_and_latest_dependent_points( self, my_point,
+                                                  offset_sequence_tuples):
+        """Extract the min and max dependent cycle points at my_point."""
         print "Extract cleanup cutoff", self.name, my_point
         if not offset_sequence_tuples:
             print "    not offset_seq_tuples: None"
@@ -276,10 +273,17 @@
                         # i.c.t. can be None after a restart, if one
                         # is not specified in the suite definition.
 
+                        message, prereq_point = trig.get( tag )
+                        if (prereq_point != tag and
+                                (self.max_future_prereq_point is None or
+                                 prereq_point >
+                                 self.max_future_prereq_point)):
+                            self.max_future_prereq_point = prereq_point
+
                         if trig.suicide:
-                            sp.add( trig.get( tag ))
+                            sp.add( message )
                         else:
-                            pp.add( trig.get( tag ))
+                            pp.add( message )
 
             sself.prerequisites.add_requisites( pp )
             sself.suicide_prerequisites.add_requisites( sp )
@@ -319,11 +323,7 @@
             sself.startup = startup
             sself.submit_num = submit_num
             sself.exists=exists
-<<<<<<< HEAD
             sself.intercycle_offsets = self.intercycle_offsets
-=======
-            sself.max_intercycle_offset = self.max_intercycle_offset
->>>>>>> a13ee124
 
             if self.cycling and startup:
                 # adjust up to the first on-sequence cycle point
@@ -335,16 +335,8 @@
                         adjusted.append( adj )
                 if adjusted:
                     sself.tag = min( adjusted )
-<<<<<<< HEAD
-                    sself.cleanup_cutoff = self.extract_cleanup_cutoff(
+                    sself.cleanup_cutoff = self.get_earliest_and_latest_dependent_points(
                         sself.tag, self.intercycle_offsets)
-=======
-                    if sself.max_intercycle_offset is None:
-                        sself.cleanup_cutoff = None
-                    else:
-                        sself.cleanup_cutoff = (
-                            sself.tag + sself.max_intercycle_offset)
->>>>>>> a13ee124
                     sself.id = TaskID.get( sself.name, str(sself.tag) )
                 else:
                     sself.tag = None
@@ -353,16 +345,8 @@
                     return
             else:
                 sself.tag = start_point
-<<<<<<< HEAD
-                sself.cleanup_cutoff = self.extract_cleanup_cutoff(
+                sself.cleanup_cutoff = self.get_earliest_and_latest_dependent_points(
                     sself.tag, self.intercycle_offsets)
-=======
-                if sself.max_intercycle_offset is None:
-                    sself.cleanup_cutoff = None
-                else:
-                    sself.cleanup_cutoff = (
-                        sself.tag + sself.max_intercycle_offset)
->>>>>>> a13ee124
                 sself.id = TaskID.get( sself.name, str(sself.tag) )
 
             sself.c_time = sself.tag
