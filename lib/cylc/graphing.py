--- conflicted
+++ resolved
@@ -38,13 +38,8 @@
         self.graph_attr['label'] = title
         self.suite_polling_tasks = suite_polling_tasks
 
-<<<<<<< HEAD
-    def node_attr_by_taskname( self, n ):
-        name, point_string = TaskID.split( n )
-=======
     def node_attr_by_taskname( self, node_string ):
-        name, tag = TaskID.split( node_string )
->>>>>>> c460eb30
+        name, point_string = TaskID.split( node_string )
         if name in self.task_attr:
             return self.task_attr[name]
         else:
@@ -53,15 +48,9 @@
     def style_edge( self, left, right ):
         pass
 
-<<<<<<< HEAD
-    def style_node( self, n, autoURL, base=False ):
-        node = self.get_node( n )
-        name, point_string = TaskID.split( n )
-=======
     def style_node( self, node_string, autoURL, base=False ):
         node = self.get_node( node_string )
-        name, tag = TaskID.split( node_string )
->>>>>>> c460eb30
+        name, point_string = TaskID.split( node_string )
         label = name
         if name in self.suite_polling_tasks:
             label += "\\n" + self.suite_polling_tasks[name][3]
