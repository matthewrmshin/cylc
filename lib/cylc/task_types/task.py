#!/usr/bin/env python

#C: THIS FILE IS PART OF THE CYLC SUITE ENGINE.
#C: Copyright (C) 2008-2013 Hilary Oliver, NIWA
#C:
#C: This program is free software: you can redistribute it and/or modify
#C: it under the terms of the GNU General Public License as published by
#C: the Free Software Foundation, either version 3 of the License, or
#C: (at your option) any later version.
#C:
#C: This program is distributed in the hope that it will be useful,
#C: but WITHOUT ANY WARRANTY; without even the implied warranty of
#C: MERCHANTABILITY or FITNESS FOR A PARTICULAR PURPOSE.  See the
#C: GNU General Public License for more details.
#C:
#C: You should have received a copy of the GNU General Public License
#C: along with this program.  If not, see <http://www.gnu.org/licenses/>.

import os, sys, re
import datetime
import subprocess
from copy import copy, deepcopy
from random import randrange
from collections import deque
from cylc import task_state
from cylc.strftime import strftime
from cylc.global_config import gcfg
from cylc.owner import user
from cylc.suite_host import hostname as suite_hostname
import logging
import cylc.flags as flags
from cylc.task_receiver import msgqueue
import cylc.rundb
from cylc.run_get_stdout import run_get_stdout

def displaytd( td ):
    # Display a python timedelta sensibly.
    # Default for str(td) of -5 sec is '-1 day, 23:59:55' !
    d, s, m = td.days, td.seconds, td.microseconds
    secs = d * 24 * 3600 + s + m / 10**6
    if secs < 0:
        res = '-' + str( datetime.timedelta( 0, - secs, 0 ))
    else:
        res = str(td)
    return res


class task( object ):
    """The cylc task proxy base class"""

    # RETRY LOGIC:
    #  1) ABSOLUTE SUBMIT NUMBER increments every time a task is
    #  submitted, manually or automatically by (submission or execution)
    # retries; whether or not the task actually begins executing, and is
    # appended to the task log root filename.
    #  2) SUBMISSION TRY NUMBER increments when task job submission
    # fails, if submission retries are configured, but resets to 1 if
    # the task begins executing; and is used for accounting purposes.
    #  3) EXECUTION TRY NUMBER increments only when task execution fails,
    # if execution retries are configured; and is passed to task
    # environments to allow changed behaviour after previous failures.

    clock = None
    intercycle = False

    event_queue = None
    poll_and_kill_queue = None

    suite_contact_env_hosts = []
    suite_contact_env = {}

    @classmethod
    def describe( cls ):
        return cls.title + '\n' + cls.description

    @classmethod
    def set_class_var( cls, item, value ):
        # set the value of a class variable
        # that will be written to the state dump file
        try:
            cls.class_vars[ item ] = value
        except AttributeError:
            cls.class_vars = {}
            cls.class_vars[ item ] = value

    @classmethod
    def get_class_var( cls, item ):
        # get the value of a class variable that is
        # written to the state dump file
        try:
            return cls.class_vars[ item ]
        except:
            raise AttributeError

    @classmethod
    def dump_class_vars( cls, FILE ):
        # dump special class variables to the state dump file
        try:
            result = ''
            for key in cls.class_vars:
                result += key + '=' + str( cls.class_vars[ key ] ) + ', '
            result = result.rstrip( ', ' )
            FILE.write( 'class ' + cls.__name__ + ' : ' + result + '\n')
        except AttributeError:
            # class has no class_vars defined
            pass

    @classmethod
    def update_mean_total_elapsed_time( cls, started, succeeded ):
        if not started:
            # TODO on suite restart we don't currently retain task started time
            return
        # the class variables here are defined in derived task classes
        if not started:
            # in case the started messaged did not get through
            return
        cls.elapsed_times.append( succeeded - started )
        elt_sec = [x.days * 86400 + x.seconds for x in cls.elapsed_times ]
        mtet_sec = sum( elt_sec ) / len( elt_sec )
        cls.mean_total_elapsed_time = datetime.timedelta( seconds=mtet_sec )

    def __init__( self, state, validate=False ):
        # Call this AFTER derived class initialisation

        # Derived class init MUST define:
        #  * self.id: unique identity (e.g. NAME.CYCLE for cycling tasks)
        #  * prerequisites and outputs
        #  * self.env_vars

        class_vars = {}
        self.state = task_state.task_state( state )
        self.trigger_now = False # used by clock-triggered tasks
        
        self.stop_tag = None

        # Count instances of each top level object derived from task.
        # Top level derived classes must define:
        #   <class>.instance_count = 0
        # NOTE: top level derived classes are now defined dynamically
        # (so this is initialised in src/taskdef.py).
        self.__class__.instance_count += 1
        self.__class__.upward_instance_count += 1

        self.latest_message = ""
        self.latest_message_priority = "NORMAL"

        self.submission_timer_start = None
        self.execution_timer_start = None

        self.submitted_time = None
        self.started_time = None
        self.succeeded_time = None
        self.etc = None
        self.to_go = None

        self.retries_configured = False

        self.try_number = 1
        self.retry_delay_timer_start = None

        self.sub_try_number = 1
        self.sub_retry_delay_timer_start = None

        self.message_queue = msgqueue()
        self.db_queue = []

        self.suite_name = os.environ['CYLC_SUITE_NAME']
        self.validate = validate

        # In case task owner and host are needed by record_db_event()
        # for pre-submission events, set their initial values as if
        # local (we can't know the correct host prior to this because 
        # dynamic host selection could be used).
        self.task_host = 'localhost'
        self.task_owner = user 
        self.user_at_host = self.task_owner + "@" + self.task_host

        self.submit_method_id = None
        self.job_sub_method = None
        self.launcher = None

        self.polling_interval = gcfg.cfg['task polling interval']
        # Set just prior to job submission (task host dependent)
        self.poll_timer_start = None

        # sets submit num for restarts or when triggering state prior to submission
        if self.validate: # if in validate mode bypass db operations
            self.submit_num = 0
        else:
            self.db_path = gcfg.get_derived_host_item( self.suite_name, 'suite run directory' )
            self.db = cylc.rundb.CylcRuntimeDAO(suite_dir=self.db_path)
            submits = self.db.get_task_current_submit_num(self.name, self.c_time)
            if submits > 0:
                self.submit_num = submits
                self.record_db_update("task_states", self.name, self.c_time, status=self.state.get_status()) #is this redundant?
            else:
                self.submit_num = 0

            if not self.db.get_task_state_exists(self.name, self.c_time):
                try:
                    self.record_db_state(self.name, self.c_time, submit_num=self.submit_num, try_num=self.try_number, status=self.state.get_status()) #queued call
                except:
                    pass
            self.db.close()

    def log( self, priority, message ):
        logger = logging.getLogger( "main" )
        message = '[' + self.id + '] -' + message
        if priority == "WARNING":
            logger.warning( message )
        elif priority == "NORMAL":
            logger.info( message )
        elif priority == "DEBUG":
            logger.debug( message )
        elif priority == "CRITICAL":
            logger.critical( message )
        else:
            logger.warning( 'UNKNOWN PRIORITY: ' + priority )
            logger.warning( '-> ' + message )

    def prepare_for_death( self ):
        # Decrement the instance count of objects derived from task
        # base. Was once used for constraining the number of instances
        # of each task type. Python's __del__() function cannot be used
        # for this as it is only called when a deleted object is about
        # to be garbage collected (not guaranteed to be right away). 
        self.__class__.instance_count -= 1

    def record_db_event(self, event="", message=""):
        call = cylc.rundb.RecordEventObject(self.name, self.c_time, self.submit_num, event, message, self.user_at_host)
        self.db_queue.append(call)
    
    def record_db_update(self, table, name, cycle, **kwargs):
        call = cylc.rundb.UpdateObject(table, name, cycle, **kwargs)
        self.db_queue.append(call)        

    def record_db_state(self, name, cycle, time_created=datetime.datetime.now(), time_updated=None,
                     submit_num=None, is_manual_submit=None, try_num=None,
                     host=None, submit_method=None, submit_method_id=None,
                     status=None):
        call = cylc.rundb.RecordStateObject(name, cycle, 
                     time_created=time_created, time_updated=time_updated,
                     submit_num=submit_num, is_manual_submit=is_manual_submit, try_num=try_num,
                     host=host, submit_method=submit_method, submit_method_id=submit_method_id,
                     status=status)
        self.db_queue.append(call)

    def get_db_ops(self):
        ops = []
        for item in self.db_queue:
            if item.to_run:
                ops.append(item)
                item.to_run = False
        return ops

    def ready_to_run( self ):
        ready = False
        if self.state.is_currently('queued') or \
            self.state.is_currently('waiting') and self.prerequisites.all_satisfied() or \
             self.state.is_currently('retrying') and self.prerequisites.all_satisfied():
                if self.retry_delay_timer_start:
                     diff = task.clock.get_datetime() - self.retry_delay_timer_start
                     foo = datetime.timedelta( 0,0,0,0,self.retry_delay,0,0 )
                     if diff >= foo:
                        ready = True
                elif self.sub_retry_delay_timer_start:
                     diff = task.clock.get_datetime() - self.sub_retry_delay_timer_start
                     foo = datetime.timedelta( 0,0,0,0,self.sub_retry_delay,0,0 )
                     if diff >= foo:
                        ready = True
                else:
                    ready = True
        return ready

    def get_resolved_dependencies( self ):
        dep = []
        satby = self.prerequisites.get_satisfied_by()
        for label in satby.keys():
            dep.append( satby[ label ] )
        return dep

      
    def unfail( self ):
        # if a task is manually reset remove any previous failed message
        # or on later success it will be seen as an incomplete output.
        failed_msg = self.id + " failed"
        if self.outputs.exists(failed_msg):
            self.outputs.remove(failed_msg)
        failed_msg = self.id + "submit-failed"
        if self.outputs.exists(failed_msg):
            self.outputs.remove(failed_msg)

    def turn_off_timeouts( self ):
        self.submission_timer_start = None
        self.execution_timer_start = None

    def reset_state_ready( self ):
        self.state.set_status( 'waiting' )
        self.record_db_update("task_states", self.name, self.c_time, submit_num=self.submit_num, status="waiting")
        self.record_db_event(event="reset to ready")
        self.prerequisites.set_all_satisfied()
        self.unfail()
        self.turn_off_timeouts()
        self.outputs.set_all_incomplete()

    def reset_state_waiting( self ):
        # waiting and all prerequisites UNsatisified.
        self.state.set_status( 'waiting' )
        self.record_db_update("task_states", self.name, self.c_time, status="waiting")
        self.record_db_event(event="reset to waiting")
        self.prerequisites.set_all_unsatisfied()
        self.unfail()
        self.turn_off_timeouts()
        self.outputs.set_all_incomplete()

    def reset_state_succeeded( self, manual=True ):
        # all prerequisites satisified and all outputs complete
        self.state.set_status( 'succeeded' )
        self.record_db_update("task_states", self.name, self.c_time, status="succeeded")
        if manual:
            self.record_db_event(event="reset to succeeded")
        else:
            # Artificially set to succeeded but not by the user. E.g. by
            # the purge algorithm and when reloading task definitions.
            self.record_db_event(event="set to succeeded")
        self.prerequisites.set_all_satisfied()
        self.unfail()
        self.turn_off_timeouts()
        self.outputs.set_all_completed()

    def reset_state_failed( self ):
        # all prerequisites satisified and no outputs complete
        self.state.set_status( 'failed' )
        self.record_db_update("task_states", self.name, self.c_time, status="failed")
        self.record_db_event(event="reset to failed")
        self.prerequisites.set_all_satisfied()
        self.outputs.set_all_incomplete()
        # set a new failed output just as if a failure message came in
        self.turn_off_timeouts()
        self.outputs.add( self.id + ' failed', completed=True )

    def reset_state_held( self ):
        self.state.set_status( 'held' )
        self.record_db_update("task_states", self.name, self.c_time, status="held")
        self.turn_off_timeouts()
        self.record_db_event(event="reset to held")

    def reset_state_runahead( self ):
        self.state.set_status( 'runahead' )
        self.turn_off_timeouts()
        self.record_db_update("task_states", self.name, self.c_time, status="runahead")

    def set_state_submitting( self ):
        # called by scheduler main thread
        self.state.set_status( 'submitting' )
        self.record_db_update("task_states", self.name, self.c_time, status="submitting")

    def set_state_queued( self ):
        # called by scheduler main thread
        self.state.set_status( 'queued' )
        self.record_db_update("task_states", self.name, self.c_time, status="queued")

    def override( self, target, sparse ):
        for key,val in sparse.items():
            if isinstance( val, dict ):
                self.override( target[key], val )
            else:
                target[key] = val

    def _get_retry_delays( self, cfg, descr ):
        """Check retry delay config (execution and submission) and return
        a deque of individual delay values (multipliers expanded out)."""

        values = []
        for item in cfg:
            try:
                try:
                    mult, val = item.split('*')
                except ValueError:
                    # too few values to unpack (single item)
                    values.append(float(item))
                else:
                    # mult * val
                    values += int(mult) * [float(val)]
            except ValueError, x:
                # illegal values for mult and/or val
                print >> sys.stderr, x
                print >> sys.stderr, "WARNING ignoring " + descr
                print >> sys.stderr, "(values must be FLOAT or INT*FLOAT)"
        return deque(values)

    def set_from_rtconfig( self, cfg={} ):
        """Some [runtime] config requiring consistency checking on reload, 
        and self variables requiring updating for the same."""

        if cfg:
            rtconfig = cfg
        else:
            rtconfig = self.__class__.rtconfig

        # note: we currently only access the class variable with describe():
        self.title = rtconfig['title']
        self.description = rtconfig['description']

        if not self.retries_configured:
            # configure retry delays before the first try
            self.retries_configured = True
            if self.__class__.run_mode == 'live' or \
                ( self.__class__.run_mode == 'simulation' and not rtconfig['simulation mode']['disable retries'] ) or \
                ( self.__class__.run_mode == 'dummy' and not rtconfig['dummy mode']['disable retries'] ):
                # note that a *copy* of the retry delays list is needed
                # so that all instances of the same task don't pop off
                # the same deque (but copy of rtconfig above solves this).
                self.retry_delays = self._get_retry_delays( rtconfig['retry delays'], 'retry delays' )
                self.sub_retry_delays_orig = self._get_retry_delays( rtconfig['job submission']['retry delays'], '[job submission] retry delays' )
            else:
                self.retry_delays = deque()
                self.sub_retry_delays_orig = deque()
            # retain the original submission retry deque for re-use if
            # execution fails (then submission tries start over).
            self.sub_retry_delays = copy( self.sub_retry_delays_orig )

        rrange = rtconfig['simulation mode']['run time range']
        ok = True
        if len(rrange) != 2:
            ok = False
        try:
            res = [ int( rrange[0] ), int( rrange[1] ) ]
        except:
            ok = False
        if not ok:
            raise Exception, "ERROR, " + self.name + ": simulation mode run time range must be 'int, int'" 
        try:
            self.sim_mode_run_length = randrange( res[0], res[1] )
        except Exception, x:
            print >> sys.stderr, x
            raise Exception, "ERROR: simulation mode task run time range must be [MIN,MAX)" 

        if self.__class__.run_mode == 'live' or \
                ( self.__class__.run_mode == 'simulation' and not rtconfig['simulation mode']['disable task event hooks'] ) or \
                ( self.__class__.run_mode == 'dummy' and not rtconfig['dummy mode']['disable task event hooks'] ):
            self.event_handlers = {
                'started'   : rtconfig['event hooks']['started handler'],
                'succeeded' : rtconfig['event hooks']['succeeded handler'],
                'failed'    : rtconfig['event hooks']['failed handler'],
                'warning'   : rtconfig['event hooks']['warning handler'],
                'retry'     : rtconfig['event hooks']['retry handler'],
                'execution timeout'  : rtconfig['event hooks']['execution timeout handler'],
                'submitted' : rtconfig['event hooks']['submitted handler'],
                'submission retry'   : rtconfig['event hooks']['submission retry handler'],
                'submission failed'  : rtconfig['event hooks']['submission failed handler'],
                'submission timeout' : rtconfig['event hooks']['submission timeout handler'],
                }
            self.timeouts = {
                'submission' : rtconfig['event hooks']['submission timeout'],
                'execution'  : rtconfig['event hooks']['execution timeout']
                }
            self.reset_timer = rtconfig['event hooks']['reset timer']
        else:
            self.event_handlers = {
                'submitted' : None,
                'started'   : None,
                'succeeded' : None,
                'failed'    : None,
                'warning'   : None,
                'retry'     : None,
                'submission retry'   : None,
                'submission failed'  : None,
                'submission timeout' : None,
                'execution timeout'  : None
                }
            self.timeouts = {
                'submission' : None,
                'execution'  : None
                }
            self.reset_timer = False

 
    def submit( self, dry_run=False, debug=False, overrides={} ):
        """NOTE THIS METHOD EXECUTES IN THE JOB SUBMISSION THREAD. It
        returns the job process number if successful. Exceptions raised
        will be caught by the job submission code and will result in a
        task failed message being sent for handling by the main thread.
        Run db updates as a result of such errors will also be done by
        the main thread in response to receiving the message."""

        self.incoming( 'NORMAL', self.id + " submitting now" )

        if self.__class__.run_mode == "simulation":
            # TOOD - check this works!
            self.incoming( self.id + " started" )
            return (None, None) 

        self.submit_num += 1
        self.record_db_update("task_states", self.name, self.c_time, submit_num=self.submit_num)
    
        # TODO - REPLACE DEEPCOPY():
        rtconfig = deepcopy( self.__class__.rtconfig )
        self.override( rtconfig, overrides )
        
        self.set_from_rtconfig( rtconfig )

        if len(self.env_vars) > 0:
            # Add in any instance-specific environment variables
            # (currently only used by async_repeating tasks)
            rtconfig['environment'].update( self.env_vars )

        self.log( 'DEBUG', 'submitting task job script' )
        # construct the job launcher here so that a new one is used if
        # the task is re-triggered by the suite operator - so it will
        # get new stdout/stderr logfiles and not overwrite the old ones.

        # dynamic instantiation - don't know job sub method till run time.
        module_name = rtconfig['job submission']['method']
        self.job_sub_method = module_name

        class_name  = module_name
        # NOTE: not using__import__() keyword arguments:
        #mod = __import__( module_name, fromlist=[class_name] )
        # as these were only introduced in Python 2.5.
        # TODO - UPGRADE TO THE 2.5 FORM!!!!!!!!!!!!!!!!!!!!!!!!!!!!!!!!!!!!!!!!!!!!
        try:
            # try to import built-in job submission classes first
            mod = __import__( 'cylc.job_submission.' + module_name, globals(), locals(), [class_name] )
        except ImportError:
            try:
                # else try for user-defined job submission classes, in sys.path
                mod = __import__( module_name, globals(), locals(), [class_name] )
            except ImportError, x:
                self.log( 'CRITICAL', 'cannot import job submission module ' + class_name )
                raise

        launcher_class = getattr( mod, class_name )

        command = rtconfig['command scripting']
        use_manual = rtconfig['manual completion']
        if self.__class__.run_mode == 'dummy':
            # (dummy tasks don't detach)
            use_manual = False
            command = rtconfig['dummy mode']['command scripting']
            if rtconfig['dummy mode']['disable pre-command scripting']:
                precommand = None
            if rtconfig['dummy mode']['disable post-command scripting']:
                postcommand = None
        else:
            precommand = rtconfig['pre-command scripting'] 
            postcommand = rtconfig['post-command scripting'] 

        # Determine task host settings now, just before job submission,
        # because dynamic host selection may be used.

        # host may be None (= run task on suite host)
        self.task_host = rtconfig['remote']['host']
        
        if self.task_host:
            # 1) check for dynamic host selection command
            #   host = $( host-select-command )
            #   host =  ` host-select-command `
            m = re.match( '(`|\$\()\s*(.*)\s*(`|\))$', self.task_host )
            if m:
                # extract the command and execute it
                hs_command = m.groups()[1]
                res = run_get_stdout( hs_command ) # (T/F,[lines])
                if res[0]:
                    # host selection command succeeded
                    self.task_host = res[1][0]
                else:
                    # host selection command failed
                    raise Exception("Host selection by " + self.task_host + " failed\n  " + '\n'.join(res[1]) )

            # 2) check for dynamic host selection variable:
            #   host = ${ENV_VAR}
            #   host = $ENV_VAR

            n = re.match( '^\$\{{0,1}(\w+)\}{0,1}$', self.task_host )
            # any string quotes are stripped by configobj parsing 
            if n:
                var = n.groups()[0]
                try:
                    self.task_host = os.environ[var]
                except KeyError, x:
                    raise Exception( "Host selection by " + self.task_host + " failed:\n  Variable not defined: " + str(x) )

            self.log( "NORMAL", "Task host: " + self.task_host )
        else:
            self.task_host = "localhost"

        self.task_owner = rtconfig['remote']['owner']
        if not self.task_owner:
            self.task_owner = user

        self.user_at_host = self.task_owner + "@" + self.task_host

        if gcfg.get_host_item( 'task communication method', self.task_host, self.task_owner) == "poll":
            self.poll_timer_start = datetime.datetime.now()

        if self.user_at_host not in self.__class__.suite_contact_env_hosts and \
                self.user_at_host != user + '@localhost':
            # If the suite contact file has not been copied to user@host
            # host yet, do so. This will happen for the first task on
            # this remote account inside the job-submission thread just
            # prior to job submission.
            self.log( 'NORMAL', 'Copying suite contact file to ' + self.user_at_host )
            suite_run_dir = gcfg.get_derived_host_item(self.suite_name, 'suite run directory')
            env_file_path = os.path.join(suite_run_dir, "cylc-suite-env")
            r_suite_run_dir = gcfg.get_derived_host_item(
                    self.suite_name, 'suite run directory', self.task_host, self.task_owner)
            r_env_file_path = '%s:%s/cylc-suite-env' % ( self.user_at_host, r_suite_run_dir)
            cmd1 = ['ssh', '-oBatchMode=yes', self.user_at_host, 'mkdir', '-p', r_suite_run_dir]
            cmd2 = ['scp', '-oBatchMode=yes', env_file_path, r_env_file_path]
            for cmd in [cmd1,cmd2]:
                if subprocess.call(cmd): # return non-zero
                    raise Exception("ERROR: " + str(cmd))
            self.__class__.suite_contact_env_hosts.append( self.user_at_host )
        
        self.record_db_update("task_states", self.name, self.c_time, submit_method=module_name, host=self.user_at_host)

        jobconfig = {
                'directives'             : rtconfig['directives'],
                'initial scripting'      : rtconfig['initial scripting'],
                'environment scripting'  : rtconfig['environment scripting'],
                'runtime environment'    : rtconfig['environment'],
                'remote suite path'      : rtconfig['remote']['suite definition directory'],
                'job script shell'       : rtconfig['job submission']['shell'],
                'command template'       : rtconfig['job submission']['command template'],
                'work sub-directory'     : rtconfig['work sub-directory'],
                'use manual completion'  : use_manual,
                'pre-command scripting'  : precommand,
                'command scripting'      : command,
                'post-command scripting' : postcommand,
                'namespace hierarchy'    : self.namespace_hierarchy,
                'submission try number'  : self.sub_try_number,
                'try number'             : self.try_number,
                'absolute submit number' : self.submit_num,
                'is cold-start'          : self.is_coldstart,
                'task owner'             : self.task_owner,
                'task host'              : self.task_host,
                'log files'              : self.logfiles,
                }
        try:
            self.launcher = launcher_class( self.id, self.suite_name, jobconfig, str(self.submit_num) )
        except Exception, x:
            raise  # TODO -
            # currently a bad hostname will fail out here due to an is_remote_host() test
            raise Exception( 'Failed to create job launcher\n  ' + str(x) )

        try:
            p = self.launcher.submit( dry_run, debug )
        except Exception, x:
            raise  # TODO -
            raise Exception( 'Job submission failed\n  ' + str(x) )
        else:
            return (p,self.launcher)

    def presubmit( self, user_at_host, subnum ):
        """A cut down version of submit, without the job submission,
        just to provide access to the launcher-specific job poll
        commands before the task is submitted (polling in submitted
        state or on suite restart)."""
        # TODO - refactor to get easier access to polling commands!

        # TODO - REPLACE DEEPCOPY():
        rtconfig = deepcopy( self.__class__.rtconfig )

        owner, host = user_at_host.split('@')

        # dynamic instantiation - don't know job sub method till run time.
        module_name = rtconfig['job submission']['method']
        self.job_sub_method = module_name

        class_name  = module_name
        # NOTE: not using__import__() keyword arguments:
        #mod = __import__( module_name, fromlist=[class_name] )
        # as these were only introduced in Python 2.5.
        # TODO - UPGRADE TO THE 2.5 FORM!!!!!!!!!!!!!!!!!!!!!!!!!!!!!!!!!!!!!!!!!!!!
        try:
            # try to import built-in job submission classes first
            mod = __import__( 'cylc.job_submission.' + module_name, globals(), locals(), [class_name] )
        except ImportError:
            try:
                # else try for user-defined job submission classes, in sys.path
                mod = __import__( module_name, globals(), locals(), [class_name] )
            except ImportError, x:
                self.log( 'CRITICAL', 'cannot import job submission module ' + class_name )
                raise

        launcher_class = getattr( mod, class_name )

        jobconfig = {
                'directives'             : rtconfig['directives'],
                'initial scripting'      : rtconfig['initial scripting'],
                'environment scripting'  : rtconfig['environment scripting'],
                'runtime environment'    : rtconfig['environment'],
                'remote suite path'      : rtconfig['remote']['suite definition directory'],
                'job script shell'       : rtconfig['job submission']['shell'],
                'command template'       : rtconfig['job submission']['command template'],
                'work sub-directory'     : rtconfig['work sub-directory'],
                'use manual completion'  : False,
                'pre-command scripting'  : '',
                'command scripting'      : '',
                'post-command scripting' : '',
                'namespace hierarchy'    : '',
                'submission try number'  : 1,
                'try number'             : 1,
                'absolute submit number' : subnum,
                'is cold-start'          : False,
                'task owner'             : owner,
                'task host'              : host,
                'log files'              : self.logfiles,
                }
        try:
            launcher = launcher_class( self.id, self.suite_name, jobconfig, str(subnum) )
        except Exception, x:
            raise
            # currently a bad hostname will fail out here due to an is_remote_host() test
            raise Exception( 'Failed to create job launcher\n  ' + str(x) )
        return launcher

    def check_timers( self ):
        self.check_submission_timeout()
        self.check_execution_timeout()
        if self.poll_timer_start:
            if self.state.is_currently( 'submitted', 'running' ):
                self.check_poll_timer()

    def check_poll_timer( self ):
        timeout = self.poll_timer_start + \
                datetime.timedelta( seconds=self.polling_interval )
        if datetime.datetime.now() > timeout:
            self.poll()
            # reset the poll timer to poll again after the same interval 
            # TODO - document this.
            self.poll_timer_start = datetime.datetime.now()

    def check_submission_timeout( self ):
        # if no timer is set, return
        timeout = self.timeouts['submission']
        if not self.submission_timer_start or not timeout:
            return

        # if submission completed, turn off the timer
        for state in [ 'submit-failed', 'running', 'succeeded', 'failed', 'retrying' ]: 
            if self.state.is_currently(state):
                self.submission_timer_start = None
                return

        # if timed out, queue the event handler turn off the timer
        current_time = task.clock.get_datetime()
        cutoff = self.submission_timer_start + datetime.timedelta( minutes=timeout )
        if current_time > cutoff:
            msg = 'job submitted ' + str(timeout) + ' minutes ago, but has not started'
            self.log( 'WARNING', msg )
<<<<<<< HEAD
            self.log( 'NORMAL', "Queueing submission timeout event handler" )
            self.__class__.event_queue.put( ('submission timeout', handler, self.id, msg) )
=======

            self.poll()
        
            handler = self.event_handlers['submission timeout']
            if handler:
                self.log( 'NORMAL', "Queueing submission_timeout event handler" )
                self.__class__.event_queue.put( ('submission_timeout', handler, self.id, msg) )

            # TODO - reset timer now? if handled?
>>>>>>> 8cf87d80
            self.submission_timer_start = None

    def check_execution_timeout( self ):
        # if no timer is set, return
        timeout = self.timeouts['execution']
        if not self.execution_timer_start or not timeout:
            return

        # if execution completed, turn off the timer
        for state in [ 'succeeded', 'failed', 'retrying' ]: 
            if self.state.is_currently(state):
                self.execution_timer_start = None
                return

        # if timed out, queue the event handler turn off the timer
        current_time = task.clock.get_datetime()
        cutoff = self.execution_timer_start + datetime.timedelta( minutes=timeout )
        if current_time > cutoff:
            if self.reset_timer:
                # the timer is being re-started by incoming messages
                msg = 'last message ' + str(timeout) + ' minutes ago, but job not finished'
            else:
                msg = 'job started ' + str(timeout) + ' minutes ago, but has not finished'
            self.log( 'WARNING', msg )
<<<<<<< HEAD
            self.log( 'NORMAL', "Queueing execution timeout event handler" )
            self.__class__.event_queue.put( ('execution timeout', handler, self.id, msg) )
=======

            self.poll()
 
            # if no handler is specified, return
            handler = self.event_handlers['execution timeout']
            if handler:
                self.log( 'NORMAL', "Queueing execution_timeout event handler" )
                self.__class__.event_queue.put( ('execution_timeout', handler, self.id, msg) )

            # TODO - reset timer now? if handled?
>>>>>>> 8cf87d80
            self.execution_timer_start = None

    def sim_time_check( self ):
        if not self.state.is_currently('running'):
            return
        timeout = self.started_time_real + \
                datetime.timedelta( seconds=self.sim_mode_run_length )
        if datetime.datetime.now() > timeout:
            if self.__class__.rtconfig['simulation mode']['simulate failure']:
                self.incoming( 'CRITICAL', self.id + ' failed' )
            else:
                self.incoming( 'NORMAL', self.id + ' succeeded' )
            flags.pflag = True

    def set_all_internal_outputs_completed( self ):
        if self.reject_if_failed( 'set_all_internal_outputs_completed' ):
            return
        self.log( 'DEBUG', 'setting all internal outputs completed' )
        for message in self.outputs.completed:
            if message != self.id + ' started' and \
                    message != self.id + ' succeeded' and \
                    message != self.id + ' completed':
                self.incoming( 'NORMAL', message )

    def is_complete( self ):  # not needed?
        if self.outputs.all_completed():
            return True
        else:
            return False

    def reject_if_failed( self, message ):
        if self.state.is_currently('failed'):
            if self.__class__.rtconfig['enable resurrection']:
                self.log( 'WARNING', 'message receive while failed: I am returning from the dead!' )
                return False
            else:
                self.log( 'WARNING', 'rejecting a message received while in the failed state:' )
                self.log( 'WARNING', '  ' + message )
            return True
        else:
            return False

    def incoming( self, priority, message ):
        # queue incoming messages for this task
        self.message_queue.incoming( priority, message )

    def process_incoming_messages( self ):
        queue = self.message_queue.get_queue() 
        while queue.qsize() > 0:
            self.process_incoming_message( queue.get() )
            queue.task_done()

    def process_incoming_message( self, (priority, message) ):

        # Log every incoming task message. Prepend '>' to distinguish
        # from other non-task message log entries.
        self.log( priority, '> ' + message )

        # We have decided not to record every incoming message as an event.
        #prefix = "message received "
        #if priority == 'CRITICAL':
        #    self.record_db_event(event=prefix+'(CRITICAL)', message=message)
        #elif priority == 'WARNING':
        #    self.record_db_event(event=prefix+'(WARNING)', message=message)
        #else:
        #    self.record_db_event(event=prefix+'(NORMAL)', message=message)

        # always update the suite state summary for latest message
        self.latest_message = message
        self.latest_message_priority = priority
        flags.iflag = True

        if self.reject_if_failed( message ):
            # Failed tasks do not send messages unless declared resurrectable
            return

        msg_was_polled = False
        if message.startswith( 'polled ' ):
            msg_was_polled = True
            message = message[7:]

        # remove the remote event time (or "unknown-time") from the end:
        message = re.sub( ' at .*$', '', message )
        # NOTE: if we need to extract the time the proper regex is:
        # ' at \d{4}-\d{2}-\d{2}T\d{2}:\d{2}:\d{2}$'

        # Remove the prepended task ID.
        content = message.replace( self.id + ' ', '' )

        # If the message matches a registered output, record it as completed.
        if self.outputs.exists( message ):
            if not self.outputs.is_completed( message ):
                flags.pflag = True
                self.outputs.set_completed( message )
                self.record_db_event(event="output completed", message=content)
            elif not msg_was_polled:
                # This output has already been reported complete.
                # Not an error condition - maybe the network was down for a bit.
                # Ok for polling as multiple polls *should* produce the same result.
                self.log( "WARNING", "Unexpected output (already completed):\n  " + message )

        # Handle warning events
        if priority == 'WARNING':
            handler = self.event_handlers['warning']
            if handler:
                self.log( 'NORMAL', "Queueing warning event handler" )
                self.__class__.event_queue.put( ('warning', handler, self.id, content) )

        if self.reset_timer:
            # Reset execution timer on incoming messages
            self.execution_timer_start = task.clock.get_datetime()

        if content == 'submitting now':
            # (A fake task message from the job submission thread).
            # The job submission command was about to be executed.
            self.record_db_event(event="submitting now")
            # Not currently doing anything other than logging this.
            pass

        elif content == 'submission succeeded':
            # (A fake task message from the job submission thread).
            # The job submission command returned success status.

            # TODO - should we use the real event time from the message here?
            self.submitted_time = task.clock.get_datetime()

            if self.state.is_currently( 'submitting' ): 
                # It is possible that task started arrives first, so
                # only set to 'submitted' if we're still in the
                # 'submitting' state.
                self.state.set_status( 'submitted' )
                self.submission_timer_start = self.submitted_time
            else:
                # task started must have arrived first
                self.submission_timer_start = None

            outp = self.id + " submitted" # hack: see github #476
            self.outputs.set_completed( outp )
            self.record_db_update("task_states", self.name, self.c_time, status="submitted")
            self.record_db_event(event="submission succeeded" )
            handler = self.event_handlers['submitted']
            if handler:
                self.log( 'NORMAL', "Queueing submitted event handler" )
                self.__class__.event_queue.put( ('submitted', handler, self.id, 'job submitted') )

        elif content.startswith( 'submit_method_id='):
            # (A fake task message from the job submission thread).
            # Capture and record the submit method job ID.
            self.submit_method_id = content[len('submit_method_id='):]
            self.record_db_update("task_states", self.name, self.c_time, submit_method_id=self.submit_method_id)
                                  
        elif content == 'submission failed' or \
                content == 'kill command succeeded'  and self.state.is_currently('submitted'):
            # (a fake task message from the job submission thread)
            self.submit_method_id = None
            try:
                # Is there a retry lined up for this task?
                self.sub_retry_delay = float(self.sub_retry_delays.popleft())
            except IndexError:
                # There is no submission retry lined up: definitive failure.
                flags.pflag = True
                outp = self.id + " submit-failed" # hack: see github #476
                self.outputs.add( outp )
                self.outputs.set_completed( outp )
                self.state.set_status( 'submit-failed' )
                self.record_db_update("task_states", self.name, self.c_time, status="submit-failed")
                self.record_db_event(event="submission failed" )
                handler = self.event_handlers['submission failed']
                if handler:
                    self.log( 'NORMAL', "Queueing submission failed event handler" )
                    self.__class__.event_queue.put( ('submission failed', handler, self.id,'job submission failed') )
            else:
                # There is a retry lined up
                msg = "job submission failed, retrying in " + str(self.sub_retry_delay) +  " minutes"
                self.log( "NORMAL", msg )
                self.sub_retry_delay_timer_start = task.clock.get_datetime()
                self.sub_try_number += 1
                self.state.set_status( 'retrying' )
                self.record_db_update("task_states", self.name, self.c_time, try_num=self.try_number, status="retrying")
                self.record_db_event(event="submission failed", message="retrying in " + str(self.sub_retry_delay) )
                self.prerequisites.set_all_satisfied()
                self.outputs.set_all_incomplete()
                # Handle submission retry events
                handler = self.event_handlers['submission retry']
                if handler:
                    self.log( 'NORMAL', "Queueing submission retry event handler" )
                    self.__class__.event_queue.put( ('submission retry', handler, self.id, msg))
 
        elif content == 'started':
            # Received a 'task started' message
            flags.pflag = True
            self.state.set_status( 'running' )
            self.record_db_update("task_states", self.name, self.c_time, status="running")
            self.record_db_event(event="execution started" )
            self.started_time = task.clock.get_datetime()
            self.started_time_real = datetime.datetime.now()

            # TODO - should we use the real event time extracted from the
            # message here:
            self.execution_timer_start = self.started_time

            # submission was successful so reset submission try number
            self.sub_try_number = 0
            self.sub_retry_delays = copy( self.sub_retry_delays_orig )
            handler = self.event_handlers['started']
            if handler:
                self.log( 'NORMAL', "Queueing started event handler" )
                self.__class__.event_queue.put( ('started', handler, self.id, 'job started') )

        elif content == 'succeeded':
            # Received a 'task succeeded' message
            self.submit_method_id = None
            flags.pflag = True
            self.succeeded_time = task.clock.get_datetime()
            self.__class__.update_mean_total_elapsed_time( self.started_time, self.succeeded_time )
            self.state.set_status( 'succeeded' )
            self.record_db_update("task_states", self.name, self.c_time, status="succeeded")
            self.record_db_event(event="execution succeeded" )
            handler = self.event_handlers['succeeded']
            if handler:
                self.log( 'NORMAL', "Queueing succeeded event handler" )
                self.__class__.event_queue.put( ('succeeded', handler, self.id, 'job succeeded') )
            if not self.outputs.all_completed():
                # This is no longer treated as an error condition.
                err = "Assuming non-reported outputs were completed:"
                for key in self.outputs.not_completed:
                    err += "\n" + key
                self.log( 'WARNING', err )
                self.outputs.set_all_completed()

        elif content == 'failed' or \
                content == 'kill command succeeded' and self.state.is_currently('running'):
            # Received a 'task failed' message, or killed, or polling failed
            self.submit_method_id = None
            try:
                # Is there a retry lined up for this task?
                self.retry_delay = float(self.retry_delays.popleft())
            except IndexError:
                # There is no retry lined up: definitive failure.
                # Add the failed message as a task output so that other tasks can
                # trigger off the failure event (failure outputs are not added in
                # advance - they are not completed outputs in case of success):
                flags.pflag = True
                self.outputs.add( message )
                self.outputs.set_completed( message )
                self.state.set_status( 'failed' )
                self.record_db_update("task_states", self.name, self.c_time, status="failed")
                self.record_db_event(event="execution failed" )
                handler = self.event_handlers['failed']
                if handler:
                    self.log( 'NORMAL', "Queueing failed event handler" )
                    self.__class__.event_queue.put( ('failed', handler, self.id, 'job failed') )
            else:
                # There is a retry lined up
                msg = "job failed, retrying in " + str(self.retry_delay) + " minutes" 
                self.log( "NORMAL", msg )
                self.retry_delay_timer_start = task.clock.get_datetime()
                self.try_number += 1
                self.state.set_status( 'retrying' )
                self.record_db_update("task_states", self.name, self.c_time, try_num=self.try_number, status="retrying")
                self.record_db_event(event="execution failed", message="retrying in " + str( self.retry_delay) )
                self.prerequisites.set_all_satisfied()
                self.outputs.set_all_incomplete()
                # Handle retry events
                handler = self.event_handlers['retry']
                if handler:
                    self.log( 'NORMAL', "Queueing retry event handler" )
                    self.__class__.event_queue.put( ('retry', handler, self.id, msg  ))

        elif content.startswith("Task job script received signal"):
            self.submit_method_id = None
            # capture and record signals sent to task proxy
            self.record_db_event(event="signaled", message=content)

    def update( self, reqs ):
        for req in reqs.get_list():
            if req in self.prerequisites.get_list():
                # req is one of my prerequisites
                if reqs.is_satisfied(req):
                    self.prerequisites.set_satisfied( req )

    def dump_state( self, FILE ):
        # Write state information to the state dump file
        # This must be compatible with __init__() on reload
        FILE.write( self.id + ' : ' + self.state.dump() + '\n' )

    def spawn( self, state ):
        self.state.set_spawned()
        return self.__class__( self.next_tag(), state )

    def has_spawned( self ):
        # the one off task type modifier overrides this.
        return self.state.has_spawned()

    def ready_to_spawn( self ):
        # return True or False
        self.log( 'CRITICAL', 'ready_to_spawn(): OVERRIDE ME')
        sys.exit(1)

    def done( self ):
        # return True if task has succeeded and spawned
        if self.state.is_currently('succeeded') and self.state.has_spawned():
            return True
        else:
            return False

    def check_requisites( self ):
        # overridden by repeating asynchronous tasks
        pass

    def get_state_summary( self ):
        # derived classes can call this method and then
        # add more information to the summary if necessary.

        n_total = self.outputs.count()
        n_satisfied = self.outputs.count_completed()

        summary = {}
        summary[ 'name' ] = self.name
        summary[ 'label' ] = self.tag
        summary[ 'state' ] = self.state.get_status()
        summary[ 'n_total_outputs' ] = n_total
        summary[ 'n_completed_outputs' ] = n_satisfied
        summary[ 'spawned' ] = self.state.has_spawned()
        summary[ 'latest_message' ] = self.latest_message
        summary[ 'latest_message_priority' ] = self.latest_message_priority

        if self.submitted_time:
            summary[ 'submitted_time' ] = strftime( self.submitted_time, "%H:%M:%S" )
        else:
            summary[ 'submitted_time' ] = '*'

        if self.started_time:
            summary[ 'started_time' ] =  strftime( self.started_time, "%H:%M:%S" )
        else:
            summary[ 'started_time' ] =  '*'

        if self.succeeded_time:
            summary[ 'succeeded_time' ] =  strftime( self.succeeded_time, "%H:%M:%S" )
        else:
            summary[ 'succeeded_time' ] =  '*'

        # str(timedelta) => "1 day, 23:59:55.903937" (for example)
        # to strip off fraction of seconds:
        # timedelta = re.sub( '\.\d*$', '', timedelta )

        # TODO - the following section could probably be streamlined a bit
        if self.__class__.mean_total_elapsed_time:
            met = self.__class__.mean_total_elapsed_time
            summary[ 'mean total elapsed time' ] =  re.sub( '\.\d*$', '', str(met) )
            if self.started_time:
                if not self.succeeded_time:
                    # started but not succeeded yet, compute ETC
                    current_time = task.clock.get_datetime()
                    run_time = current_time - self.started_time
                    self.to_go = met - run_time
                    self.etc = current_time + self.to_go
                    summary[ 'Tetc' ] = strftime( self.etc, "%H:%M:%S" ) + '(' + re.sub( '\.\d*$', '', displaytd(self.to_go) ) + ')'
                elif self.etc:
                    # the first time a task finishes self.etc is not defined
                    # task succeeded; leave final prediction
                    summary[ 'Tetc' ] = strftime( self.etc, "%H:%M:%S" ) + '(' + re.sub( '\.\d*$', '', displaytd(self.to_go) ) + ')'
                else:
                    summary[ 'Tetc' ] = '*'
            else:
                # not started yet
                summary[ 'Tetc' ] = '*'
        else:
            # first instance: no mean time computed yet
            summary[ 'mean total elapsed time' ] =  '*'
            summary[ 'Tetc' ] = '*'

        summary[ 'logfiles' ] = self.logfiles.get_paths()

        return summary

    def not_fully_satisfied( self ):
        if not self.prerequisites.all_satisfied():
            return True
        if not self.suicide_prerequisites.all_satisfied():
            return True
        return False

    def satisfy_me( self, outputs ):
        self.prerequisites.satisfy_me( outputs )
        if self.suicide_prerequisites.count() > 0:
            self.suicide_prerequisites.satisfy_me( outputs )

    def adjust_tag( self, tag ):
        # Override to modify initial tag if necessary.
        return tag

    def next_tag( self ):
        # Asynchronous tasks: increment the tag by one.
        # Cycling tasks override this to compute their next valid cycle time.
        return str( int( self.tag ) + 1 )

    def is_cycling( self ):
        return False

    def is_daemon( self ):
        return False

    def is_clock_triggered( self ):
        return False

    def poll( self, submit_method_id=None, user_at_host=None, sub_num=None ):
        """Poll my live task job and update status accordingly."""
        # (the arguments are by the restart command)
        self.submit_method_id = submit_method_id or self.submit_method_id 
        self.user_at_host = user_at_host or self.user_at_host
        self.submit_num = sub_num or self.submit_num

        if not self.state.is_currently('running', 'submitted' ):
            self.log( 'WARNING', 'Only submitted or running tasks can be polled.' )
            return
        if not self.submit_method_id:
            # should not happen
            self.log( 'CRITICAL', 'No submit method ID' )
            return

        launcher = self.launcher
        if not launcher:
            launcher = self.presubmit( self.user_at_host, self.submit_num )

        if not hasattr( launcher, 'get_job_poll_command' ):
            # (for job submission methods that do not handle polling yet)
            self.log( 'WARNING', "'" + self.job_sub_method + "' job submission does not support polling" )
            return

        cmd = launcher.get_job_poll_command( self.submit_method_id )
        if self.user_at_host != user + '@localhost':
            cmd = "test -f /etc/profile && . /etc/profile 1>/dev/null 2>&1; " + \
                    "test -f $HOME/.profile && . $HOME/.profile 1>/dev/null 2>&1; " + cmd
            cmd = 'ssh -oBatchMode=yes ' + self.user_at_host + " '" + cmd + "'"
        # TODO - just pass self.incoming rather than whole self?
        self.__class__.poll_and_kill_queue.put( (cmd, self, 'poll') )

    def kill( self ):
        if not self.state.is_currently('running', 'submitted' ):
            self.log( 'WARNING', 'Only submitted or running tasks can be killed.' )
            return
        if not self.submit_method_id:
            # should not happen
            self.log( 'CRITICAL', 'No submit method ID' )
            return

        launcher = self.launcher
        if not launcher:
            self.presubmit( self.user_at_host, self.submit_num )

        if not hasattr( launcher, 'get_job_kill_command' ):
            # (for job submission methods that do not handle polling yet)
            self.log( 'WARNING', "'" + self.job_sub_method + "' job submission does not support killing" )
            return

        cmd = self.launcher.get_job_kill_command( self.submit_method_id )
        if self.user_at_host != user + '@localhost':
            cmd = "test -f /etc/profile && . /etc/profile 1>/dev/null 2>&1; " + \
                    "test -f $HOME/.profile && . $HOME/.profile 1>/dev/null 2>&1; " + cmd
            cmd = 'ssh -oBatchMode=yes ' + self.user_at_host + " '" + cmd + "'"
        # TODO - just pass self.incoming rather than whole self?
        self.log( 'CRITICAL', "Killing job" )
        self.__class__.poll_and_kill_queue.put( (cmd, self, 'kill') )
<|MERGE_RESOLUTION|>--- conflicted
+++ resolved
@@ -750,10 +750,6 @@
         if current_time > cutoff:
             msg = 'job submitted ' + str(timeout) + ' minutes ago, but has not started'
             self.log( 'WARNING', msg )
-<<<<<<< HEAD
-            self.log( 'NORMAL', "Queueing submission timeout event handler" )
-            self.__class__.event_queue.put( ('submission timeout', handler, self.id, msg) )
-=======
 
             self.poll()
         
@@ -763,7 +759,6 @@
                 self.__class__.event_queue.put( ('submission_timeout', handler, self.id, msg) )
 
             # TODO - reset timer now? if handled?
->>>>>>> 8cf87d80
             self.submission_timer_start = None
 
     def check_execution_timeout( self ):
@@ -788,10 +783,6 @@
             else:
                 msg = 'job started ' + str(timeout) + ' minutes ago, but has not finished'
             self.log( 'WARNING', msg )
-<<<<<<< HEAD
-            self.log( 'NORMAL', "Queueing execution timeout event handler" )
-            self.__class__.event_queue.put( ('execution timeout', handler, self.id, msg) )
-=======
 
             self.poll()
  
@@ -802,7 +793,6 @@
                 self.__class__.event_queue.put( ('execution_timeout', handler, self.id, msg) )
 
             # TODO - reset timer now? if handled?
->>>>>>> 8cf87d80
             self.execution_timer_start = None
 
     def sim_time_check( self ):
