#!/usr/bin/env python

#C: THIS FILE IS PART OF THE CYLC SUITE ENGINE.
#C: Copyright (C) 2008-2013 Hilary Oliver, NIWA
#C:
#C: This program is free software: you can redistribute it and/or modify
#C: it under the terms of the GNU General Public License as published by
#C: the Free Software Foundation, either version 3 of the License, or
#C: (at your option) any later version.
#C:
#C: This program is distributed in the hope that it will be useful,
#C: but WITHOUT ANY WARRANTY; without even the implied warranty of
#C: MERCHANTABILITY or FITNESS FOR A PARTICULAR PURPOSE.  See the
#C: GNU General Public License for more details.
#C:
#C: You should have received a copy of the GNU General Public License
#C: along with this program.  If not, see <http://www.gnu.org/licenses/>.

# This module uses the @classmethod decorator, introduced in Python 2.4.
# . @classmethod
# . def foo( bar ):
# .   pass
# Equivalent Python<2.4 form:
# . def foo( bar ):
# .   pass
# . foo = classmethod( foo )

# TASK PROXY BASE CLASS:

import os, sys, re
import datetime
from copy import deepcopy
from random import randrange
from collections import deque
from cylc import task_state
from cylc.strftime import strftime
from cylc.global_config import globalcfg
from cylc.RunEventHandler import RunHandler
import subprocess
from cylc.global_config import globalcfg
import logging
import cylc.flags as flags
from cylc.task_receiver import msgqueue
import cylc.rundb


def run_get_stdout( command ):
    try:
        popen = subprocess.Popen( command, shell=True,
                stderr=subprocess.PIPE, stdout=subprocess.PIPE )
        out = popen.stdout.read()
        err = popen.stderr.read()
        res = popen.wait()
        if res < 0:
            print >> sys.stderr, "ERROR: command terminated by signal %d\n%s" % (res, err)
            return (False, [])
        elif res > 0:
            print >> sys.stderr, "ERROR: command failed %d\n%s" % (res,err)
            return (False, [])
    except OSError, e:
        print >> sys.stderr, "ERROR: command invocation failed %s\n%s" % (str(e),err)
        return (False, [])
    else:
        # output is a string with newlines
        res = out.strip()
        return ( True, res )
    return (False, None )

def displaytd( td ):
    # Display a python timedelta sensibly.
    # Default for str(td) of -5 sec is '-1 day, 23:59:55' !
    d, s, m = td.days, td.seconds, td.microseconds
    secs = d * 24 * 3600 + s + m / 10**6
    if secs < 0:
        res = '-' + str( datetime.timedelta( 0, - secs, 0 ))
    else:
        res = str(td)
    return res


class task( object ):

    clock = None
    intercycle = False
    suite = None

    # set by the back door at startup:
    cylc_env = {}

    @classmethod
    def describe( cls ):
        return cls.title + '\n' + cls.description

    @classmethod
    def set_class_var( cls, item, value ):
        # set the value of a class variable
        # that will be written to the state dump file
        try:
            cls.class_vars[ item ] = value
        except AttributeError:
            cls.class_vars = {}
            cls.class_vars[ item ] = value

    @classmethod
    def get_class_var( cls, item ):
        # get the value of a class variable that is
        # written to the state dump file
        try:
            return cls.class_vars[ item ]
        except:
            raise AttributeError

    @classmethod
    def dump_class_vars( cls, FILE ):
        # dump special class variables to the state dump file
        try:
            result = ''
            for key in cls.class_vars:
                result += key + '=' + str( cls.class_vars[ key ] ) + ', '
            result = result.rstrip( ', ' )
            FILE.write( 'class ' + cls.__name__ + ' : ' + result + '\n')
        except AttributeError:
            # class has no class_vars defined
            pass

    @classmethod
    def update_mean_total_elapsed_time( cls, started, succeeded ):
        # the class variables here are defined in derived task classes
        cls.elapsed_times.append( succeeded - started )
        elt_sec = [x.days * 86400 + x.seconds for x in cls.elapsed_times ]
        mtet_sec = sum( elt_sec ) / len( elt_sec )
        cls.mean_total_elapsed_time = datetime.timedelta( seconds=mtet_sec )

    def __init__( self, state ):
        # Call this AFTER derived class initialisation

        # Derived class init MUST define:
        #  * self.id: unique identity (e.g. NAME%CYCLE for cycling tasks)
        #  * prerequisites and outputs
        #  * self.env_vars

        class_vars = {}
        self.state = task_state.task_state( state )
        self.trigger_now = False

        # Count instances of each top level object derived from task.
        # Top level derived classes must define:
        #   <class>.instance_count = 0
        # NOTE: top level derived classes are now defined dynamically
        # (so this is initialised in src/taskdef.py).
        self.__class__.instance_count += 1
        self.__class__.upward_instance_count += 1

        self.latest_message = ""
        self.latest_message_priority = "NORMAL"

        self.submission_timer_start = None
        self.execution_timer_start = None

        self.submitted_time = None
        self.started_time = None
        self.succeeded_time = None
        self.etc = None
        self.to_go = None
        self.try_number = 1
        self.retry_delay_timer_start = None

        self.message_queue = msgqueue()
        self.db_queue = []

        gcfg = globalcfg()
        suite_name = os.environ['CYLC_SUITE_REG_NAME']
        self.db_path = os.path.join(gcfg.cfg['task hosts']['local']['run directory'], suite_name)
        self.db = cylc.rundb.CylcRuntimeDAO(suite_dir=self.db_path)
        
        # sets submit num for restarts or when triggering state prior to submission
        submits = self.db.get_task_current_submit_num(self.name, self.c_time)
        if submits > 0:
            self.submit_num = submits
            self.record_db_update("task_states", self.name, self.c_time, status=self.state.get_status()) #is this redundant?
        else:
            self.submit_num = 0

        if not self.db.get_task_state_exists(self.name, self.c_time):
            try:
                self.record_db_state(self.name, self.c_time, submit_num=self.submit_num, try_num=self.try_number, status=self.state.get_status()) #queued call
            except:
                pass

        self.db.close()

    def plog( self, message ):
        # print and log a low priority message
        print self.id + ':', message
        self.log( 'NORMAL', message )

    def log( self, priority, message ):
        logger = logging.getLogger( "main" )
        message = '[' + self.id + '] -' + message
        if priority == "WARNING":
            logger.warning( message )
        elif priority == "NORMAL":
            logger.info( message )
        elif priority == "DEBUG":
            logger.debug( message )
        elif priority == "CRITICAL":
            logger.critical( message )
        else:
            logger.warning( 'UNKNOWN PRIORITY: ' + priority )
            logger.warning( '-> ' + message )

    def prepare_for_death( self ):
        # Decrement the instance count of objects derived from task
        # base. Was once used for constraining the number of instances
        # of each task type. Python's __del__() function cannot be used
        # for this as it is only called when a deleted object is about
        # to be garbage collected (not guaranteed to be right away). 
        self.__class__.instance_count -= 1

    def record_db_event(self, event="", message=""):
        call = cylc.rundb.RecordEventObject(self.name, self.c_time, self.submit_num, event, message)
        self.db_queue.append(call)
    
    def record_db_update(self, table, name, cycle, **kwargs):
        call = cylc.rundb.UpdateObject(table, name, cycle, **kwargs)
        self.db_queue.append(call)        

    def record_db_state(self, name, cycle, time_created=datetime.datetime.now(), time_updated=None,
                     submit_num=None, is_manual_submit=None, try_num=None,
                     host=None, submit_method=None, submit_method_id=None,
                     status=None):
        call = cylc.rundb.RecordStateObject(name, cycle, 
                     time_created=time_created, time_updated=time_updated,
                     submit_num=submit_num, is_manual_submit=is_manual_submit, try_num=try_num,
                     host=host, submit_method=submit_method, submit_method_id=submit_method_id,
                     status=status)
        self.db_queue.append(call)

    def get_db_ops(self):
        ops = []
        for item in self.db_queue:
            if item.to_run:
                ops.append(item)
                item.to_run = False
        return ops

    def ready_to_run( self ):
        ready = False
        if self.state.is_currently('queued') or \
            self.state.is_currently('waiting') and self.prerequisites.all_satisfied() or \
             self.state.is_currently('retrying') and self.prerequisites.all_satisfied():
                if self.retry_delay_timer_start:
                     diff = task.clock.get_datetime() - self.retry_delay_timer_start
                     foo = datetime.timedelta( 0,0,0,0,self.retry_delay,0,0 )
                     if diff >= foo:
                        ready = True
                else:
                        ready = True
        return ready

    def get_resolved_dependencies( self ):
        dep = []
        satby = self.prerequisites.get_satisfied_by()
        for label in satby.keys():
            dep.append( satby[ label ] )
        return dep

    def set_submitted( self, hostname=None ):
        self.state.set_status( 'submitted' )
        self.record_db_event(event="submitted", message="task submitted")
        self.record_db_update("task_states", self.name, self.c_time, status="submitted")
        if hostname is not None:
            self.record_db_update("task_states", self.name, self.c_time, host=hostname)
        self.log( 'NORMAL', "job submitted" )
        self.submitted_time = task.clock.get_datetime()
        self.submission_timer_start = self.submitted_time
        handler = self.event_handlers['submitted']
        if handler:
            RunHandler( 'submitted', handler, self.__class__.suite, self.id, 'task submitted' )
        
    def set_running( self ):
        self.state.set_status( 'running' )
        self.record_db_event(event="started", message="task started")
        self.record_db_update("task_states", self.name, self.c_time, status="running")
        self.started_time = task.clock.get_datetime()
        self.started_time_real = datetime.datetime.now()
        self.execution_timer_start = self.started_time
        handler = self.event_handlers['started']
        if handler:
            RunHandler( 'started', handler, self.__class__.suite, self.id, 'task started' )

    def set_succeeded( self ):
        self.outputs.set_all_completed()
        self.state.set_status( 'succeeded' )
        self.record_db_update("task_states", self.name, self.c_time, status="succeeded")
        self.record_db_event(event="succeeded", message="task succeeded")
        self.succeeded_time = task.clock.get_datetime()
        # don't update mean total elapsed time if set_succeeded() was called

    def set_succeeded_handler( self ):
        # (set_succeeded() is used by remote switch)
        print '\n' + self.id + " SUCCEEDED"
        self.record_db_event(event="succeeded", message="task succeeded")
        self.state.set_status( 'succeeded' )
        self.record_db_update("task_states", self.name, self.c_time, status="succeeded")
        handler = self.event_handlers['succeeded']
        if handler:
            RunHandler( 'succeeded', handler, self.__class__.suite, self.id, 'task succeeded' )
        
    def set_failed( self, reason='task failed' ):
        self.state.set_status( 'failed' )
        self.record_db_update("task_states", self.name, self.c_time, status="failed")
        self.record_db_event(event="failed", message=reason)
        self.log( 'CRITICAL', reason )
        handler = self.event_handlers['failed']
        if handler:
            RunHandler( 'failed', handler, self.__class__.suite, self.id, reason )

    def set_submit_failed( self, reason='job submission failed' ):
        self.state.set_status( 'failed' )
        self.record_db_update("task_states", self.name, self.c_time, status="failed")
        self.record_db_event(event="failed", message=reason)
        self.log( 'CRITICAL', reason )
        handler = self.event_handlers['submission failed']
        if handler:
            RunHandler( 'submission_failed', handler, self.__class__.suite, self.id, reason )

    def unfail( self ):
        # if a task is manually reset remove any previous failed message
        # or on later success it will be seen as an incomplete output.
        failed_msg = self.id + " failed"
        if self.outputs.exists(failed_msg):
            self.outputs.remove(failed_msg)

    def reset_state_ready( self ):
        self.state.set_status( 'waiting' )
        self.record_db_update("task_states", self.name, self.c_time, submit_num=self.submit_num, status="waiting")
        self.prerequisites.set_all_satisfied()
        self.unfail()
        self.outputs.set_all_incomplete()

    def reset_state_waiting( self ):
        # waiting and all prerequisites UNsatisified.
        self.state.set_status( 'waiting' )
        self.record_db_update("task_states", self.name, self.c_time, status="waiting")
        self.prerequisites.set_all_unsatisfied()
        self.unfail()
        self.outputs.set_all_incomplete()

    def reset_state_succeeded( self ):
        # all prerequisites satisified and all outputs complete
        self.state.set_status( 'succeeded' )
        self.record_db_update("task_states", self.name, self.c_time, status="succeeded")
        self.record_db_event(event="succeeded", message="task succeeded")
        self.prerequisites.set_all_satisfied()
        self.unfail()
        self.outputs.set_all_completed()

    def reset_state_failed( self ):
        # all prerequisites satisified and no outputs complete
        self.state.set_status( 'failed' )
        self.record_db_update("task_states", self.name, self.c_time, status="failed")
        self.record_db_event(event="failed", message="task failed")
        self.prerequisites.set_all_satisfied()
        self.outputs.set_all_incomplete()
        # set a new failed output just as if a failure message came in
        self.outputs.add( self.id + ' failed', completed=True )

    def reset_state_held( self ):
        self.state.set_status( 'held' )
        self.record_db_update("task_states", self.name, self.c_time, status="held")

    def reset_state_runahead( self ):
        self.state.set_status( 'runahead' )
        self.record_db_update("task_states", self.name, self.c_time, status="runahead")

    def reset_state_submitting( self ):
        self.state.set_status( 'submitting' )
        self.record_db_update("task_states", self.name, self.c_time, status="submitting")

    def reset_state_queued( self ):
        self.state.set_status( 'queued' )
        self.record_db_update("task_states", self.name, self.c_time, status="queued")

    def override( self, target, sparse ):
        for key,val in sparse.items():
            if isinstance( val, dict ):
                self.override( target[key], val )
            else:
                target[key] = val

    def set_from_rtconfig( self, cfg={} ):
        # [runtime] settings that are not involved in job submission may
        # also be overridden by a broadcast:
        if cfg:
            rtconfig = cfg
        else:
            rtconfig = self.__class__.rtconfig

        # note: we currently only access the class variable with describe():
        self.title = rtconfig['title']
        self.description = rtconfig['description']

        if self.try_number == 1:
            # configure retry delays before the first try
            if self.__class__.run_mode == 'live' or \
                ( self.__class__.run_mode == 'simulation' and not rtconfig['simulation mode']['disable retries'] ) or \
                ( self.__class__.run_mode == 'dummy' and not rtconfig['dummy mode']['disable retries'] ):

                # note that a *copy* of the retry delays list is needed
                # so that all instances of the same task don't pop off
                # the same deque (copy of rtconfig above solves this).

                # expand out 'n*d' list items

                rd = rtconfig['retry delays']
                # coerce single values to list (see warning in conf/suiterc/runtime.spec)
                if not isinstance( rd, list ):
                    rd = [ rd ]

                dlist = []
                for item in rd:
                    try:
                        try:
                            mult, val = item.split('*')
                        except ValueError:
                            dlist.append(float(item))
                        else:
                            dlist += int(mult) * [float(val)]
                    except ValueError, x:
                        print >> sys.stderr, x
                        raise SystemExit( "ERROR, retry delay values must be INT or INT*FLOAT" )

                self.retry_delays = deque( dlist )
            else:
                self.retry_delays = deque()

        rrange = rtconfig['simulation mode']['run time range']
        ok = True
        if len(rrange) != 2:
            ok = False
        try:
            res = [ int( rrange[0] ), int( rrange[1] ) ]
        except:
            ok = False
        if not ok:
            raise SystemExit, "ERROR, " + self.name + ": simulation mode run time range must be 'int, int'" 
        try:
            self.sim_mode_run_length = randrange( res[0], res[1] )
        except Exception, x:
            print >> sys.stderr, x
            raise SystemExit, "ERROR: simulation mode task run time range must be [MIN,MAX)" 

        if self.run_mode == 'live' or \
                ( self.run_mode == 'simulation' and not rtconfig['simulation mode']['disable task event hooks'] ) or \
                ( self.run_mode == 'dummy' and not rtconfig['dummy mode']['disable task event hooks'] ):
            self.event_handlers = {
                'submitted' : rtconfig['event hooks']['submitted handler'],
                'started'   : rtconfig['event hooks']['started handler'],
                'succeeded' : rtconfig['event hooks']['succeeded handler'],
                'failed'    : rtconfig['event hooks']['failed handler'],
                'warning'   : rtconfig['event hooks']['warning handler'],
                'retry'     : rtconfig['event hooks']['retry handler'],
                'submission failed'  : rtconfig['event hooks']['submission failed handler'],
                'submission timeout' : rtconfig['event hooks']['submission timeout handler'],
                'execution timeout'  : rtconfig['event hooks']['execution timeout handler']
                }
            self.timeouts = {
                'submission' : rtconfig['event hooks']['submission timeout'],
                'execution'  : rtconfig['event hooks']['execution timeout']
                }
            self.reset_timer = rtconfig['event hooks']['reset timer']
        else:
            self.event_handlers = {
                'submitted' : None,
                'started'   : None,
                'succeeded' : None,
                'failed'    : None,
                'warning'   : None,
                'retry'     : None,
                'submission failed'  : None,
                'submission timeout' : None,
                'execution timeout'  : None
                }
            self.timeouts = {
                'submission' : None,
                'execution'  : None
                }
            self.reset_timer = False


    def submit( self, dry_run=False, debug=False, overrides={} ):

        self.submit_num += 1
        self.record_db_update("task_states", self.name, self.c_time, submit_num=self.submit_num)
    
        # TO DO: REPLACE DEEPCOPY():
        rtconfig = deepcopy( self.__class__.rtconfig )
        self.override( rtconfig, overrides )
        self.set_from_rtconfig( rtconfig )

        if len(self.env_vars) > 0:
            # Add in any instance-specific environment variables
            # (currently only used by async_repeating tasks)
            rtconfig['environment'].update( self.env_vars )

        self.log( 'DEBUG', 'submitting task job script' )
        # construct the job launcher here so that a new one is used if
        # the task is re-triggered by the suite operator - so it will
        # get new stdout/stderr logfiles and not overwrite the old ones.

        # dynamic instantiation - don't know job sub method till run time.
        module_name = rtconfig['job submission']['method']
        class_name  = module_name
        # NOTE: not using__import__() keyword arguments:
        #mod = __import__( module_name, fromlist=[class_name] )
        # as these were only introduced in Python 2.5.
        try:
            # try to import built-in job submission classes first
            mod = __import__( 'cylc.job_submission.' + module_name, globals(), locals(), [class_name] )
        except ImportError:
            try:
                # else try for user-defined job submission classes, in sys.path
                mod = __import__( module_name, globals(), locals(), [class_name] )
            except ImportError, x:
                print >> sys.stderr, x
                raise SystemExit( 'ERROR importing job submission method: ' + class_name )

        launcher_class = getattr( mod, class_name )

        command = rtconfig['command scripting']
        manual = rtconfig['manual completion']
        if self.__class__.run_mode == 'dummy':
            # (dummy tasks don't detach)
            manual = False
            command = rtconfig['dummy mode']['command scripting']
            if rtconfig['dummy mode']['disable pre-command scripting']:
                precommand = None
            if rtconfig['dummy mode']['disable post-command scripting']:
                postcommand = None
        else:
            precommand = rtconfig['pre-command scripting'] 
            postcommand = rtconfig['post-command scripting'] 

        gcfg = globalcfg()

        suite = self.__class__.suite 

        # Determine task host settings now, just before job submission,
        # because dynamic host selection may be used.

        # host may be None (= run task on suite host)
        host = rtconfig['remote']['host']
        if host:
            # dynamic host section:
            #   host = $( host-select-command )
            #   host =  ` host-select-command `
            m = re.match( '(`|\$\()\s*(.*)\s*(`|\))$', host )
            if m:
                # extract the command and execute it
                hs_command = m.groups()[1]
                res = run_get_stdout( hs_command ) # (T/F,[lines])
                if res[0]:
                    # host selection command succeeded
                    host = res[1]
                    self.log( "NORMAL", "Host selected for " + self.id + ": " + host )
                else:
                    # host selection command failed
                    self.log( 'CRITICAL', "Dynamic host selection failed for task " + self.id )
                    self.incoming( 'CRITICAL', self.id + " failed" )
                    return

            if host not in gcfg.cfg['task hosts']:
                # there's no specific config for this host
                self.log( 'NORMAL', "No explicit site/user config for host " + host )
                cfghost = 'local'
            else:
                # use host-specific settings
                cfghost = host
        else:
            cfghost = 'local'

        owner = rtconfig['remote']['owner']

        share_dir = gcfg.get_suite_share_dir( suite, cfghost, owner )
        work_dir  = gcfg.get_task_work_dir( suite, self.id, cfghost, owner )
        local_log_dir = gcfg.get_task_log_dir( suite ) 
        remote_log_dir = gcfg.get_task_log_dir( suite, cfghost, owner )

        jobconfig = {
                'directives'             : rtconfig['directives'],
                'initial scripting'      : rtconfig['initial scripting'],
                'environment scripting'  : rtconfig['environment scripting'],
                'runtime environment'    : rtconfig['environment'],
<<<<<<< HEAD
                'use ssh messaging'      : rtconfig['remote']['ssh messaging'],
                'use login shell'        : rtconfig['remote']['use login shell'],
                'remote cylc path'       : rtconfig['remote']['cylc directory'],
=======
                'use ssh messaging'      : gcfg.cfg['task hosts'][cfghost]['use ssh messaging'],
                'remote cylc path'       : gcfg.cfg['task hosts'][cfghost]['cylc directory'],
>>>>>>> c22c6202
                'remote suite path'      : rtconfig['remote']['suite definition directory'],
                'job script shell'       : rtconfig['job submission']['shell'],
                'use manual completion'  : manual,
                'pre-command scripting'  : precommand,
                'command scripting'      : command,
                'post-command scripting' : postcommand,
                'namespace hierarchy'    : self.namespace_hierarchy,
                'try number'             : self.try_number,
                'is cold-start'          : self.is_coldstart,
                'share path'             : share_dir, 
                'work path'              : work_dir,
                'cylc environment'       : deepcopy( task.cylc_env ),
                'directive prefix'       : None,
                'directive final'        : "# FINAL DIRECTIVE",
                'directive connector'    : " ",
                }
        xconfig = {
                'owner'                  : owner,
                'host'                   : host,
                'log path'               : local_log_dir,
                'remote shell template'  : gcfg.cfg['task hosts'][cfghost]['remote shell template'],
                'job submission command template' : rtconfig['job submission']['command template'],
                'remote log path'        : remote_log_dir,
                'extra log files'        : self.logfiles,
                }

        launcher = launcher_class( self.id, jobconfig, xconfig )

        try:
            p = launcher.submit( dry_run, debug )
        except Exception, x:
            # a bug was activated in cylc job submission code
            print >> sys.stderr, 'ERROR: cylc job submission bug?'
            raise
        else:
            return p

    def check_submission_timeout( self ):
        handler = self.event_handlers['submission timeout']
        timeout = self.timeouts['submission']
        if not handler or not timeout:
            return
        if not self.state.is_currently('submitted') and not self.state.is_currently('running'):
            # nothing to time out yet
            return
        current_time = task.clock.get_datetime()
        if self.submission_timer_start != None and not self.state.is_currently('running'):
            cutoff = self.submission_timer_start + datetime.timedelta( minutes=float(timeout) )
            if current_time > cutoff:
                msg = 'task submitted ' + timeout + ' minutes ago, but has not started'
                self.log( 'WARNING', msg )
                RunHandler( 'submission_timeout', handler, self.__class__.suite, self.id, msg )
                self.submission_timer_start = None

    def check_execution_timeout( self ):
        handler = self.event_handlers['execution timeout']
        timeout = self.timeouts['execution']
        if not handler or not timeout:
            return
        if not self.state.is_currently('submitted') and not self.state.is_currently('running'):
            # nothing to time out yet
            return
        current_time = task.clock.get_datetime()
        if self.execution_timer_start != None and self.state.is_currently('running'):
            cutoff = self.execution_timer_start + datetime.timedelta( minutes=float(timeout) )
            if current_time > cutoff:
                if self.reset_timer:
                    msg = 'last message ' + timeout + ' minutes ago, but has not succeeded'
                else:
                    msg = 'task started ' + timeout + ' minutes ago, but has not succeeded'
                self.log( 'WARNING', msg )
                RunHandler( 'execution_timeout', handler, self.__class__.suite, self.id, msg )
                self.execution_timer_start = None

    def sim_time_check( self ):
        if not self.state.is_currently('running'):
            return
        timeout = self.started_time_real + \
                datetime.timedelta( seconds=self.sim_mode_run_length )
        if datetime.datetime.now() > timeout:
            if self.__class__.rtconfig['simulation mode']['simulate failure']:
                self.incoming( 'CRITICAL', self.id + ' failed' )
            else:
                self.incoming( 'NORMAL', self.id + ' succeeded' )
            flags.pflag = True

    def set_all_internal_outputs_completed( self ):
        if self.reject_if_failed( 'set_all_internal_outputs_completed' ):
            return
        self.log( 'DEBUG', 'setting all internal outputs completed' )
        for message in self.outputs.completed:
            if message != self.id + ' started' and \
                    message != self.id + ' succeeded' and \
                    message != self.id + ' completed':
                self.incoming( 'NORMAL', message )

    def is_complete( self ):  # not needed?
        if self.outputs.all_completed():
            return True
        else:
            return False

    def reject_if_failed( self, message ):
        if self.state.is_currently('failed'):
            if self.__class__.rtconfig['enable resurrection']:
                self.log( 'WARNING', 'message receive while failed: I am returning from the dead!' )
                return False
            else:
                self.log( 'WARNING', 'rejecting a message received while in the failed state:' )
                self.log( 'WARNING', '  ' + message )
            return True
        else:
            return False

    def incoming( self, priority, message ):
        # queue incoming messages for this task
        self.message_queue.incoming( priority, message )

    def process_incoming_messages( self ):
        queue = self.message_queue.get_queue() 
        while queue.qsize() > 0:
            self.process_incoming_message( queue.get() )
            queue.task_done()

    def process_incoming_message( self, (priority, message) ):
        if self.reject_if_failed( message ):
            # Failed tasks do not send messages unless declared resurrectable
            return

        self.latest_message = message
        self.latest_message_priority = priority

        # Set this to stimulate task processing
        flags.pflag = True
        # Set this to stimulate suite state summary update even if not task processing.
        flags.iflag = False

        # Handle warning events
        handler = self.event_handlers['warning']
        if priority == 'WARNING' and handler:
            RunHandler( 'warning', handler, self.__class__.suite, self.id, message )

        if self.reset_timer:
            # Reset execution timer on incoming messages
            self.execution_timer_start = task.clock.get_datetime()

        if message == self.id + ' started':
            # Received a 'task started' message
            self.set_running()

        elif message == self.id + ' submitted':
            # (a faked task message from the job submission thread)
            self.set_submitted()

        if message == self.id + ' failed':
            # (note not 'elif' here as started messages must go through
            # the elif block below)
            # Received a 'task failed' message
            self.succeeded_time = task.clock.get_datetime()
            try:
                # Is there a retry lined up for this task?
                self.retry_delay = float(self.retry_delays.popleft())
            except IndexError:
                # There is no retry lined up: definitive failure.
                # Add the failed message as a task output so that other tasks can
                # trigger off the failure event (failure outputs are not added in
                # advance - they are not completed outputs in case of success):
                self.outputs.add( message )
                self.outputs.set_completed( message )
                # (this also calls the task failure handler):
                self.set_failed( message )
            else:
                # There is a retry lined up
                self.plog( 'Setting retry delay: ' + str(self.retry_delay) +  ' minutes' )
                self.retry_delay_timer_start = task.clock.get_datetime()
                self.try_number += 1
                self.state.set_status( 'retrying' )
                self.record_db_update("task_states", self.name, self.c_time, try_num=self.try_number, status="retrying")
                self.prerequisites.set_all_satisfied()
                self.outputs.set_all_incomplete()
                # Handle retry events
                handler = self.event_handlers['retry']
                if handler:
                    RunHandler( 'retry', handler, self.__class__.suite, self.id, 'task retrying' )

        elif self.outputs.exists( message ):
            # Received a registered internal output message
            # (this includes 'task succeeded')
            if not self.outputs.is_completed( message ):
                self.log( priority,  message )
                self.outputs.set_completed( message )
                if message == self.id + ' succeeded':
                    # Task has succeeded
                    self.succeeded_time = task.clock.get_datetime()
                    self.__class__.update_mean_total_elapsed_time( self.started_time, self.succeeded_time )
                    if not self.outputs.all_completed():
                        # Reported success before all registered outputs were completed.
                        # Currently this is treated as an error condition.
                        self.set_failed( 'succeeded before all outputs were completed' )
                    else:
                        # Set state to 'succeeded' and handle succeeded events
                        self.set_succeeded_handler()
            else:
                # This output has already been reported complete.
                # Currently this is treated as an error condition
                self.log( 'WARNING', "UNEXPECTED OUTPUT (already completed):" )
                self.log( 'WARNING', "-> " + message )
                flags.pflag = False

        else:
            # A general unregistered progress message: log with a '*' prefix
            message = '*' + message
            self.log( priority, message )
            flags.iflag = True
            flags.pflag = False

    def update( self, reqs ):
        for req in reqs.get_list():
            if req in self.prerequisites.get_list():
                # req is one of my prerequisites
                if reqs.is_satisfied(req):
                    self.prerequisites.set_satisfied( req )

    def dump_state( self, FILE ):
        # Write state information to the state dump file
        # This must be compatible with __init__() on reload
        FILE.write( self.id + ' : ' + self.state.dump() + '\n' )

    def spawn( self, state ):
        self.state.set_spawned()
        return self.__class__( self.next_tag(), state )

    def has_spawned( self ):
        # the one off task type modifier overrides this.
        return self.state.has_spawned()

    def ready_to_spawn( self ):
        # return True or False
        self.log( 'CRITICAL', 'ready_to_spawn(): OVERRIDE ME')
        sys.exit(1)

    def done( self ):
        # return True if task has succeeded and spawned
        if self.state.is_currently('succeeded') and self.state.has_spawned():
            return True
        else:
            return False

    def check_requisites( self ):
        # overridden by repeating asynchronous tasks
        pass

    def get_state_summary( self ):
        # derived classes can call this method and then
        # add more information to the summary if necessary.

        n_total = self.outputs.count()
        n_satisfied = self.outputs.count_completed()

        summary = {}
        summary[ 'name' ] = self.name
        summary[ 'label' ] = self.tag
        summary[ 'state' ] = self.state.get_status()
        summary[ 'n_total_outputs' ] = n_total
        summary[ 'n_completed_outputs' ] = n_satisfied
        summary[ 'spawned' ] = self.state.has_spawned()
        summary[ 'latest_message' ] = self.latest_message
        summary[ 'latest_message_priority' ] = self.latest_message_priority

        if self.submitted_time:
            summary[ 'submitted_time' ] = strftime( self.submitted_time, "%H:%M:%S" )
        else:
            summary[ 'submitted_time' ] = '*'

        if self.started_time:
            summary[ 'started_time' ] =  strftime( self.started_time, "%H:%M:%S" )
        else:
            summary[ 'started_time' ] =  '*'

        if self.succeeded_time:
            summary[ 'succeeded_time' ] =  strftime( self.succeeded_time, "%H:%M:%S" )
        else:
            summary[ 'succeeded_time' ] =  '*'

        # str(timedelta) => "1 day, 23:59:55.903937" (for example)
        # to strip off fraction of seconds:
        # timedelta = re.sub( '\.\d*$', '', timedelta )

        # TO DO: the following section could probably be streamlined a bit
        if self.__class__.mean_total_elapsed_time:
            met = self.__class__.mean_total_elapsed_time
            summary[ 'mean total elapsed time' ] =  re.sub( '\.\d*$', '', str(met) )
            if self.started_time:
                if not self.succeeded_time:
                    # started but not succeeded yet, compute ETC
                    current_time = task.clock.get_datetime()
                    run_time = current_time - self.started_time
                    self.to_go = met - run_time
                    self.etc = current_time + self.to_go
                    summary[ 'Tetc' ] = strftime( self.etc, "%H:%M:%S" ) + '(' + re.sub( '\.\d*$', '', displaytd(self.to_go) ) + ')'
                elif self.etc:
                    # the first time a task finishes self.etc is not defined
                    # task succeeded; leave final prediction
                    summary[ 'Tetc' ] = strftime( self.etc, "%H:%M:%S" ) + '(' + re.sub( '\.\d*$', '', displaytd(self.to_go) ) + ')'
                else:
                    summary[ 'Tetc' ] = '*'
            else:
                # not started yet
                summary[ 'Tetc' ] = '*'
        else:
            # first instance: no mean time computed yet
            summary[ 'mean total elapsed time' ] =  '*'
            summary[ 'Tetc' ] = '*'

        summary[ 'logfiles' ] = self.logfiles.get_paths()

        return summary

    def not_fully_satisfied( self ):
        if not self.prerequisites.all_satisfied():
            return True
        if not self.suicide_prerequisites.all_satisfied():
            return True
        return False

    def satisfy_me( self, outputs ):
        self.prerequisites.satisfy_me( outputs )
        if self.suicide_prerequisites.count() > 0:
            self.suicide_prerequisites.satisfy_me( outputs )

    def adjust_tag( self, tag ):
        # Override to modify initial tag if necessary.
        return tag

    def next_tag( self ):
        # Asynchronous tasks: increment the tag by one.
        # Cycling tasks override this to compute their next valid cycle time.
        return str( int( self.tag ) + 1 )

    def is_cycling( self ):
        return False

    def is_daemon( self ):
        return False

    def is_clock_triggered( self ):
        return False
<|MERGE_RESOLUTION|>--- conflicted
+++ resolved
@@ -592,14 +592,9 @@
                 'initial scripting'      : rtconfig['initial scripting'],
                 'environment scripting'  : rtconfig['environment scripting'],
                 'runtime environment'    : rtconfig['environment'],
-<<<<<<< HEAD
-                'use ssh messaging'      : rtconfig['remote']['ssh messaging'],
-                'use login shell'        : rtconfig['remote']['use login shell'],
-                'remote cylc path'       : rtconfig['remote']['cylc directory'],
-=======
+                'use login shell'        : gcfg.cfg['task hosts'][cfghost]['use login shell'],
                 'use ssh messaging'      : gcfg.cfg['task hosts'][cfghost]['use ssh messaging'],
                 'remote cylc path'       : gcfg.cfg['task hosts'][cfghost]['cylc directory'],
->>>>>>> c22c6202
                 'remote suite path'      : rtconfig['remote']['suite definition directory'],
                 'job script shell'       : rtconfig['job submission']['shell'],
                 'use manual completion'  : manual,
