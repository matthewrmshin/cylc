--- conflicted
+++ resolved
@@ -654,12 +654,7 @@
         cylcenv[ 'CYLC_SUITE_FINAL_CYCLE_TIME'   ] = str( self.stop_tag  ) # may be "None"
         cylcenv[ 'CYLC_SUITE_DEF_PATH_ON_SUITE_HOST' ] = self.suite_dir
         cylcenv[ 'CYLC_SUITE_DEF_PATH' ] = self.suite_dir
-<<<<<<< HEAD
-        cylcenv[ 'CYLC_SUITE_LOG_DIR' ] = self.logging_dir
-=======
-        cylcenv[ 'CYLC_SUITE_PYRO_TIMEOUT' ] = str( self.config.pyro_timeout )
         cylcenv[ 'CYLC_SUITE_LOG_DIR' ] = self.logdir
->>>>>>> 6acbe2f8
         task.task.cylc_env = cylcenv
 
         # Put suite identity variables (for event handlers executed by
