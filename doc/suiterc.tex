--- conflicted
+++ resolved
@@ -95,11 +95,7 @@
     \item {\em default:} False
 \end{myitemize}
 
-<<<<<<< HEAD
-\subsection[job submission]{[cylc] $\rightarrow$ job submission}
-=======
 \subsubsection[job submission]{[cylc] $\rightarrow$ job submission}
->>>>>>> c342f6ca
 
 Tasks ready to submit are now queued for processing in a background
 worker thread, so submitting a lot of tasks at once does not hold cylc 
@@ -137,73 +133,6 @@
     \item {\em type:} integer (minimum 0)
     \item {\em default:} 15 seconds
 \end{myitemize}
-
-<<<<<<< HEAD
-\subsubsection[{[[}logging{]]} ]{[cylc] $\rightarrow$ [[logging]]}
-
-This section configures cylc's logging functionality, which records
-time-stamped events to a special log file. 
-
-\paragraph[directory]{[cylc] $\rightarrow$ [[logging]] $\rightarrow$ directory}
-
-The cylc log and its backups are stored in this directory. If you change
-the directory make sure it remains suite-specific by using suite
-identity environment variables in the path.
-
-\begin{myitemize}
-    \item {\em type:} string (directory path, may contain environment variables)
-    \item {\em default:} \lstinline=$HOME/cylc-run/$CYLC_SUITE_REG_NAME/log/suite=
-\end{myitemize}
-
-\paragraph[roll over at start-up]{[cylc] $\rightarrow$ [[logging]] $\rightarrow$ roll over at start-up}
-
-Suite logs roll over (start anew) automatically when they reach a
-certain size - currently hardwired to 1MB in
-\lstinline=$CYLC_DIR/lib/cylc/pimp_my_logger.py=. 
-They can also be rolled automatically whenever a
-suite is started or restarted.
-
-\begin{myitemize}
-    \item {\em type:} boolean
-    \item {\em default:} True
-\end{myitemize}
-
-\subsubsection[{[[}state dumps{]]}]{ [cylc] $\rightarrow$ [[state dumps]] }
-
- State dump files allow cylc to restart suites from previous states of
- operation. 
-
-\paragraph[directory]{[cylc] $\rightarrow$ [[state dumps]] $\rightarrow$ directory}
-
- The rolling archive of suite state dump files, backups of the default 
- state dump, and any special pre-intervention state dumps, are stored
- under this directory.  If you change this directory make sure it
- remains suite-specific by using suite identity environment variables in
- the path.
-
-\begin{myitemize}
-    \item {\em type:} string (directory path, may contain environment variables)
-    \item {\em default:} \lstinline=$HOME/cylc-run/$CYLC_SUITE_REG_NAME/state=
-\end{myitemize}
-
-\paragraph[number of backups]{[cylc] $\rightarrow$ [[state dumps]] $\rightarrow$ number of backups}
-
-This is the length, in number of changes, of the automatic rolling
-archive of state dump files that allows you to restart a suite from a
-previous state.  Every time a task changes state cylc updates the state
-dump and rolls previous states back one on the archive.  You'll probably
-only ever need the latest (most recent) state dump, which is
-automatically used in a restart, but any previous state still in the
-archive can be used.  Additionally, special labeled state dumps are
-written out prior to actioning any suite intervention - their filenames
-are logged by cylc.
-
-\begin{myitemize}
-    \item {\em type:} integer ($\geq 1$)
-    \item {\em default:} $10$
-\end{myitemize}
-=======
->>>>>>> c342f6ca
 
 \subsubsection[{[[}event hooks{]]}]{[cylc] $\rightarrow$ [[event hooks]]}
 \label{SuiteEventHandling}
