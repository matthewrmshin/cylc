<!DOCTYPE html PUBLIC "-//W3C//DTD HTML 4.01//EN">
<html>
		<head>
				<title>Cylc Change Log Summary</title>
				<link rel="stylesheet" href="changes.css">
		</head>

<body>

<div class="uberpage">
<div class="page">

<h1>Cylc Change Log Summary</h1>

<div class="rbox">
<h3 style="margin:10px">versions</h3>
<ul>
		<li><a href="#">TOP</a></li>
		<li><a href="#5.0.2">5.0.2(p)</a></li>
		<li><a href="#5.0.1">5.0.1</a></li>
		<li><a href="#5.0.0">5.0.0</a></li>
		<li><a href="#old">old</a></li>
</ul>
</div>

<p><b>This document summarizes changes between cylc versions.</b>
Minor changes and routine updates to the user guide may be omitted. 
<b>The definitive guide to changes is the repository commit log</b>.
For usage details relating to a particular change refer to the cylc user
guide, command help, or post a question to the cylc mailing list. <p>

<a name="5.0.2"/>
		<h2>5.0.2 pending</h2>

<ul>
<<<<<<< HEAD
		<li> <b>Bug fix for warm starts</b> - a function <code>plog()</code>
		that no longer exists was called on warm starting.</li>

		<li> <b>Bug fix for doc "make clean"</b> - it was not cleaning out
		all generated files.</li>
=======
		<li> <b>Bug fixes for doc/Makefile:</b> - "make clean" was not
		working, and a fatal error occured if htlatex was not installed.</li>
>>>>>>> daf3212b

</ul>


<a name="5.0.1"/>
		<h2>5.0.1</h2>

<ul>
		<li> <b>Bug fix for 5.0.0 batched job submission:</b> a job
		submission failure would cause cylc to abort.</li>

		<li> <b>Changed "log root" filenames</b> (i.e. task job script plus
		stdout and stderr logs, and <code>$CYLC_TASK_LOG_ROOT</code>
		in task environments): replaced seconds-since-epoch with a simple
		<i>submit number</i> that increments on retries and manual
		triggering.</li>

		<li> Added a suite definition <b>syntax file</b> for the
		<b>gedit</b> editor and other gtksourceview programs:
		<code>conf/cylc.lang</code>.</li>

</ul>

<a name="5.0.0"/>
<h2>5.0.0</h2>

<ul>
		<li> <b>Multi-threading</b>: cylc now does continous request
		handling, batched task job submission, and batched event handler
		execution, in background threads. This has big performance
		benefits for large, busy, suites.</li>

		<li> Cylc now runs in <b>daemon mode</b> - no need to use nohup
		anymore.</li>

		<li> <b>Major change in suite restart behavior</b>: tasks recorded
		in the submitted, running, or failed states are no longer triggered
		automatically on restarting, because that is not always desirable.</li>

		<li> A new command can <b>broadcast runtime settings to tasks in
		a running suite</b>, overriding their configured settings. One way to
		use this: <b>tasks can communicate environment variables to other
				tasks downstream of them</b>.  Broadcast settings persist across
		restarts.</li> 

		<li> <b>Reloading the suite definition at run time</b> is now
		supported. Even task definitions can be added and removed without
		stopping and restarting the suite.</li>

		<li> <b>Restarting after deleting task definitions</b> now works 
		without modifying the state dump.</li>

		<li> <b>Dynamic host selection</b> is officially supported.</li>

		<li> New <b>family trigger syntax</b> allows any family finish
		semantics, with use of conditional operators.</li>

		<li> Higher level <b>family triggers</b> (families of
		families) can now be used in the graph.</li>

		<li> New <b>site and user config files</b> some former suite
		definition items, and other global settings, can now be configured 
		globally.</li> 

		<li> The <b>runahead limit</b> now automatically defaults to the
		twice the smallest cycling interval in a suite, and setting it too
		low can no longer stall a suite.</li>

		<li> <b>Self-diagnosing test suites</b> can now be created to test
		that cylc upgrades will not break your systems; see
		"Reference Tests" in the User Guide.</li> 

		<li> The <b>suite control GUI "gcontrol" has been renamed
				"gcylc"</b> as it now has suite preparation capability too
		(editing, graphing, validating, etc.); the former "gcylc" GUI is
		still available as <code>cylc dbviewer</code>.</li>

		<li> Configurable <b>gcylc task state color themes</b> common to all
		views.</li>

		<li> The <b>gcylc dot view</b> now has hover-over task state
		information, and right-click menus.</li>

		<li> The <b>gcylc graph view</b> now has:
		<ul>
				<li> <b>family node</b> state coloring and mouse-hover member
				state information</li>
				<li> <b>landscape mode</b></li>
				<li> <b>reduced redraw</b> (i.e. the graph jumps around less)</li>
				<li> <b>"cycle time focus"</b> now works (broken between 4.2.2 and 4.5.1)</li>
		</ul>
		</li>

		<li> <b>gcylc: less frequent polling</b> for stopped suites, to
		reduce network traffic. A polling reset button can be used to
		reconnect to a restarted suite immediately.</li>

		<li> <b>Undefined Jinja2 variables</b> now cause an abort.</li>

		<li> <b>Set Jinja2 variables on the run command line</b>
		(in-line or by referencing an external file).</li>

		<li> <b>Removed pseudo backward compatibility</b>
		(<code>#!cylc-x.y.z</code>).  We will endeavor
		to provide proper backward compatibility from now on.</li>

		<li> Configurable <b>task messaging retry</b> for resilience to
		network outages etc.</li>
		
		<li> <b>Task messaging failure</b> no longer causes tasks to abort.</li>

		<li> <b>ssh task messaging</b>: the path to cylc on the suite host
		is now transferred via the task job script (no need to rely on 
		login scripts).</li>

		<li> A new <b>task retry event hook</b> is triggered if a task fails
		but has a retry lined up. The <b>task failed event hook</b> is only
		triggered on a final definitive failure.</li>

		<li> Handling <b>HPC job preemption:</b> Tasks can be configured 
		to revive from the dead if they start running again after reporting
		failure.</li>

		<li> A new config item to <b>abort a suite if any task fails</b>.</li>

		<li> Removed the requirement to prefix the integer TAG of an
		asynchronous (non-cycling) task, on the command line, with <b>a:</b>.</li>

		<li> Added <b>suite event hooks</b> for suite <b>startup</b> and
		<b>shutdown</b>.</li>

		<li> Replaced the original <b>simulation mode</b> which submitted
		real dummy tasks to run locally with a proper <b>simulation mode</b>
		that does not even submit dummy tasks, and a <b>dummy mode</b>
		that simply dummies out command scripting but leaves job
		submission, hosting, etc. intact.</li>

		<li> Tasks can check <b>$CYLC_TASK_IS_COLDSTART</b> to determine
		whether or not they are cold-start tasks.</li>

		<li> A new <b>strict validation</b> option protects against
		inadvertent creation of naked dummy tasks (tasks with no explicit
		runtime config) by misspelling task names.</li>

		<li> Optional <b>suite host identification by IP address</b> instead
		of host name.</li>

		<li> A suite-specific <b>sqlite database</b> is populated by
		cylc with task event and status information. Planned future uses
		include retrieval of information about long-finished tasks, and
		replacing the current primitive state dump files.</li>

		<li> Allow <b>(number-of-retries)*(delay)</b> notation in task
		<b>task retry</b> configuration.</li>

		<li> The <b>cylc doc</b> command now loads a documentation index in
		your browser.</li>

		<li> Suite <b>block/unblock</b> functionality has been removed.</li>

		<li> Optionally <b>disable use of a login shell</b> in
		passwordless ssh remote command invocation (e.g. to submit
		remote tasks). </li>

		<li> The task execution environment variables
		<b>$CYLC_SUITE_INITIAL_CYCLE_TIME</b> and
		<b>$CYLC_SUITE_FINAL_CYCLE_TIME</b> now persist across restarts.</li>

</ul>

<a name="old"/>
<h2>Old Change Log (4.5.1 and earlier)</h2>
<ul>
		<li>	<a href="changes-old.txt">(doc/changes-old.txt)</a> </li>
</ul>


</div> <!--uberpage-->
</div> <!--page-->

</body>
</html>
<|MERGE_RESOLUTION|>--- conflicted
+++ resolved
@@ -33,16 +33,11 @@
 		<h2>5.0.2 pending</h2>
 
 <ul>
-<<<<<<< HEAD
 		<li> <b>Bug fix for warm starts</b> - a function <code>plog()</code>
 		that no longer exists was called on warm starting.</li>
 
-		<li> <b>Bug fix for doc "make clean"</b> - it was not cleaning out
-		all generated files.</li>
-=======
 		<li> <b>Bug fixes for doc/Makefile:</b> - "make clean" was not
 		working, and a fatal error occured if htlatex was not installed.</li>
->>>>>>> daf3212b
 
 </ul>
 
