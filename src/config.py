#!/usr/bin/env python

#C: THIS FILE IS PART OF THE CYLC FORECAST SUITE METASCHEDULER.
#C: Copyright (C) 2008-2011 Hilary Oliver, NIWA
#C:
#C: This program is free software: you can redistribute it and/or modify
#C: it under the terms of the GNU General Public License as published by
#C: the Free Software Foundation, either version 3 of the License, or
#C: (at your option) any later version.
#C:
#C: This program is distributed in the hope that it will be useful,
#C: but WITHOUT ANY WARRANTY; without even the implied warranty of
#C: MERCHANTABILITY or FITNESS FOR A PARTICULAR PURPOSE.  See the
#C: GNU General Public License for more details.
#C:
#C: You should have received a copy of the GNU General Public License
#C: along with this program.  If not, see <http://www.gnu.org/licenses/>.

# ONE-OFF ASYNCHRONOUS TASKS TO DO:
#  - conditional version
#  - graphing
#  - further refactoring of config.py and taskdef.py?

# TO DO: catchup_clocktriggered
# TO DO: ERROR CHECKING:
#        - MULTIPLE DEFINITION OF SAME PREREQUISITES, E.G. VIA TWO
#          CYCLE-TIME SECTIONS IN THE GRAPH.
#        - SPECIAL OUTPUTS foo:out1
#          - check outputs do not appear on right side of pairs, 
#          - document: use foo(T-6):out1, not foo:out1 with $(CYCLE_TIME-6) in
#          the output message - so the graph will plot correctly.

# IMPORTANT NOTE: configobj.reload() apparently does not revalidate
# (list-forcing is not done, for example, on single value lists with
# no trailing comma) ... so to reparse the file  we have to instantiate
# a new config object.

import taskdef
from cycle_time import ct
import re, os, sys, logging
from mkdir_p import mkdir_p
from validate import Validator
from configobj import get_extra_values, flatten_errors
from cylcconfigobj import CylcConfigObj, ConfigObjError
from registration import getdb, regsplit, RegistrationError
from graphnode import graphnode, GraphNodeError

try:
    import graphing
except:
    graphing_disabled = True
else:
    graphing_disabled = False

class SuiteConfigError( Exception ):
    """
    Attributes:
        message - what the problem is. 
        TO DO: element - config element causing the problem
    """
    def __init__( self, msg ):
        self.msg = msg
    def __str__( self ):
        return repr(self.msg)

class edge( object):
    def __init__( self, l, r ):
        self.left_group = l
        self.right = r

    def get_right( self, ctime, not_first_cycle, raw, startup_only, exclude ):
        # (exclude was briefly used - April 2011 - to stop plotting temporary tasks)
        if self.right in exclude:
            return None
        if self.right == None:
            return None
        first_cycle = not not_first_cycle
        if self.right in startup_only:
            if not first_cycle or raw:
                return None
        return self.right + '%' + str(ctime)  # str for int tags (async)

    def get_left( self, ctime, not_first_cycle, raw, startup_only, exclude ):
        # (exclude was briefly used - April 2011 - to stop plotting temporary tasks)
        OR_list = re.split('\s*\|\s*', self.left_group )

        first_cycle = not not_first_cycle

        options = []
        starred_index = -1
        for item in OR_list:

            # strip off special outputs
            item = re.sub( ':\w+', '', item )

            starred = False
            if re.search( '\*$', item ):
                starred = True
                item = re.sub( '\*$', '', item )

            m = re.search( '(\w+)\s*\(\s*T\s*-(\d+)\s*\)', item )
            if m: 
                if first_cycle:
                    # ignore intercycle
                    continue
                else:
                    # not first cycle
                    options.append( item )
                    if starred:
                        starred_index = len(options)-1
                    continue

            if item in exclude:
                continue

            if item in startup_only:
                if not first_cycle:
                    continue
                else:
                    # first cycle
                    if not raw:
                        options.append( item )
                        if starred:
                            starred_index = len(options)-1
                        continue
            else:
                options.append( item )
                if starred:
                    starred_index = len(options)-1
                continue

        if len(options) == 0:
            return None

        if starred_index != -1:
            left = options[ starred_index ]
        else:
            #rightmost item
            left = options[-1]

        m = re.search( '(\w+)\s*\(\s*T\s*([+-])(\d+)\s*\)', left )
        if m: 
            task = m.groups()[0]
            sign = m.groups()[1]
            offset = m.groups()[2]
            if sign != '-':
                # TO DO: this check is redundant (already checked by
                # graphnode processing).
                raise SuiteConfigError, "Prerequisite offsets must be negative: " + left
            foo = ct(ctime)
            foo.decrement( hours=offset )
            ctime = foo.get()
            res = task + '%' + str(ctime)  # str for int tag (async)
        else:
            res = left + '%' + str(ctime)
            
        return res

class node( object):
    def __init__( self, n ):
        self.group = n

    def get( self, ctime, not_first_cycle, raw, startup_only, exclude ):
        # (exclude was briefly used - April 2011 - to stop plotting temporary tasks)
        #if re.search( '\|', self.left_group ):
        OR_list = re.split('\s*\|\s*', self.group )

        first_cycle = not not_first_cycle

        options = []
        starred_index = -1
        for item in OR_list:
            # strip off special outputs
            item = re.sub( ':\w+', '', item )

            starred = False
            if re.search( '\*$', item ):
                starred = True
                item = re.sub( '\*$', '', item )

            m = re.search( '(\w+)\s*\(\s*T\s*-(\d+)\s*\)', item )
            if m: 
                if first_cycle:
                    # ignore intercycle
                    continue
                else:
                    # not first cycle
                    options.append( item )
                    if starred:
                        starred_index = len(options)-1
                    continue

            if item in exclude:
                continue

            if item in startup_only:
                if not first_cycle:
                    continue
                else:
                    # first cycle
                    if not raw:
                        options.append( item )
                        if starred:
                            starred_index = len(options)-1
                        continue
            else:
                options.append( item )
                if starred:
                    starred_index = len(options)-1
                continue

        if len(options) == 0:
            return None

        if starred_index != -1:
            left = options[ starred_index ]
        else:
            #rightmost item
            left = options[-1]

        m = re.search( '(\w+)\s*\(\s*T\s*([+-])(\d+)\s*\)', left )
        if m: 
            task = m.groups()[0]
            sign = m.groups()[1]
            offset = m.groups()[2]
            if sign != '-':
                # TO DO: this check is redundant (already checked by
                # graphnode processing).
                raise SuiteConfigError, "Prerequisite offsets must be negative: " + left
            foo = ct(ctime)
            foo.decrement(hours=offset)
            ctime = foo.get()
            res = task + '%' + ctime
        else:
            res = left + '%' + ctime
            
        return res

def get_rcfiles ( suite ):
    # return a list of all rc files for this suite
    # (i.e. suite.rc plus any include-files it uses).
    rcfiles = []
    try:
        reg = getdb( suite )
        reg.load_from_file()
        dir, descr = reg.get( suite )
    except RegistrationError, x:
        raise SuiteConfigError(str(x))
    suiterc = os.path.join( dir, 'suite.rc' )
    rcfiles.append( suiterc )
    for line in open( suiterc, 'rb' ):
        m = re.match( '^\s*%include\s+([\/\w\-\.]+)', line )
        if m:
            rcfiles.append(os.path.join( dir, m.groups()[0]))
    return rcfiles

def get_suite_title( suite=None, path=None ):
    # cheap suite title extraction for use by the registration
    # database commands - uses very minimal parsing of suite.rc
    if suite:
        try:
            reg = getdb( suite )
            reg.load_from_file()
            dir, descr = reg.get( suite )
        except RegistrationError, x:
            raise SuiteConfigError(str(x))
        file = os.path.join( dir, 'suite.rc' )
    elif path:
        # allow load by path so that suite title can be parsed for
        # new suite registrations.
        suite = '(None)'
        file = os.path.join( path, 'suite.rc' )
    else:
        raise SuiteConfigError, 'ERROR, config.get_suite_title(): suite registration or path required'

    if not os.path.isfile( file ):
        raise SuiteConfigError, 'File not found: ' + file

    found = False
    for line in open( file, 'rb' ):
        m = re.match( '^\s*title\s*=\s*(.*)$', line )
        if m:
            title = m.groups()[0]
            # strip trailing space
            title = title.rstrip()
            # NOTE: ANY TRAILING COMMENT WILL BE INCLUDED IN THE TITLE
            #     (but this doesn't really matter for our purposes)
            # (stripping isn't trivial in general - what about strings?)
            found = True
            break

    if not found:
        print >> sys.stderr, 'WARNING: ' + suite + ' title not found by suite.rc search - doing full parse.'
        # This means the title is defined in a suite.rc include-file, or
        # is not defined. In the latter case, a full parse will result
        # in the default title being used (from conf/suiterc.spec). 
        try:
            if path:
                title = config( path=path ).get_title()
            else:
                title = config( suite ).get_title()
        except SuiteConfigError, x:
            print >> sys.stderr, 'ERROR: suite.rc parse failure!'
            raise SystemExit( str(x) )

    return title

class config( CylcConfigObj ):
    def __init__( self, suite=None, simulation_mode=False, path=None ):
        self.simulation_mode = simulation_mode
        self.edges = {} # edges[ hour ] = [ [A,B], [C,D], ... ]
        self.once_edges = {}
        self.taskdefs = {}
        self.tasks_loaded = False
        self.graph_loaded = False
        self.sas_tasks = []

        if suite:
            self.suite = suite
            try:
                reg = getdb( suite )
                reg.load_from_file()
                self.dir, descr = reg.get( suite )
            except RegistrationError, x:
                raise SuiteConfigError(str(x))
            self.file = os.path.join( self.dir, 'suite.rc' )
        elif path:
            # allow load by path so that suite title can be parsed for
            # new suite registrations.
            self.suite = 'fooWx_:barWx_'
            self.dir = path
            self.file = os.path.join( path, 'suite.rc' )
        elif 'CYLC_SUITE' in os.environ:
            self.suite = os.environ[ 'CYLC_SUITE' ]
            self.file = os.path.join( os.environ[ 'CYLC_SUITE_DIR' ], 'suite.rc' ),
        else:
            raise SuiteConfigError, 'ERROR: Suite Undefined'

        if not os.path.isfile( self.file ):
            raise SuiteConfigError, 'File not found: ' + self.file

        # now export CYLC_SUITE, CYLC_SUITE_GROUP, and CYLC_SUITE_NAME
        # to the local environment so that these variables can be used
        # in directories defined in the suite config file (see use of 
        # os.path.expandvars() below).
        cylc_suite_owner, cylc_suite_group, cylc_suite_name = regsplit( self.suite ).get()
        os.environ['CYLC_SUITE'] = self.suite
        os.environ['CYLC_SUITE_GROUP' ] = cylc_suite_group
        os.environ['CYLC_SUITE_NAME'  ] = cylc_suite_name
        os.environ['CYLC_SUITE_DIR'   ] = self.dir

        self.spec = os.path.join( os.environ[ 'CYLC_DIR' ], 'conf', 'suiterc.spec')

        # load config
        try:
            CylcConfigObj.__init__( self, self.file, configspec=self.spec )
        except ConfigObjError, x:
            raise SuiteConfigError, x

        # validate and convert to correct types
        val = Validator()
        test = self.validate( val, preserve_errors=True )
        if test != True:
            # Validation failed
            failed_items = flatten_errors( self, test )
            for item in failed_items:
                sections, key, result = item
                print ' ',
                for sec in sections:
                    print sec, '->',
                print key
                if result == False:
                    print "Required item missing."
                else:
                    print result
 
            raise SuiteConfigError, "ERROR: suite.rc validation failed"
        
        extras = []
        for sections, name in get_extra_values(self):
            # !!! TO DO: THE FOLLOWING FROM CONFIGOBJ DOC SECTION 15.1 FAILS 
            ### this code gets the extra values themselves
            ##the_section = self
            ##for section in sections:
            ##    the_section = self[section]   #<------!!! KeyError !!!
            ### the_value may be a section or a value
            ##the_value = the_section[name]
            ##section_or_value = 'value'
            ##if isinstance(the_value, dict):
            ##    # Sections are subclasses of dict
            ##    section_or_value = 'section'
          
            ##section_string = ', '.join(sections) or "top level"
            ##print 'Extra entry in section: %s. Entry %r is a %s' % (section_string, name, section_or_value)
            extra = ' '
            for sec in sections:
                extra += sec + ' -> '
            extras.append( extra + name )
        
        if len(extras) != 0:
            for extra in extras:
                print >> sys.stderr, '  ERROR: Illegal entry:', extra 
            raise SuiteConfigError, "ERROR: Illegal suite.rc entry(s) found"

        self.process_configured_directories()

        # parse clock-triggered tasks
        self.clock_offsets = {}
        for item in self['special tasks']['clock-triggered']:
            m = re.match( '(\w+)\s*\(\s*([-+]*\s*[\d.]+)\s*\)', item )
            if m:
                task, offset = m.groups()
                try:
                    self.clock_offsets[ task ] = float( offset )
                except ValueError:
                    raise SuiteConfigError, "ERROR: Illegal clock-trigger offset: " + offset
            else:
                raise SuiteConfigError, "ERROR: Illegal clock-triggered task spec: " + item

        # parse families
        self.member_of = {}
        self.members = {}
        for fam in self['task families']:
            self.members[ fam ] = self['task families'][fam]
            for task in self['task families'][fam]:
                self.member_of[ task ] = fam

    def set_trigger( self, task_name, output_name=None, offset=None ):
        if output_name:
            try:
                trigger = self['tasks'][task_name]['outputs'][output_name]
            except KeyError:
                if output_name == 'fail':
                    trigger = task_name + '%$(TAG) failed'
                else:
                    raise SuiteConfigError, "ERROR: Task '" + task_name + "' does not define output '" + output_name  + "'"
            else:
                # replace $(CYCLE_TIME) with $(TAG) in explicit outputs outputs
                trigger = re.sub( 'CYCLE_TIME', 'TAG', trigger )
        else:
            trigger = task_name + '%$(TAG) succeeded'

        # now adjust for cycle time or tag offset
        if offset:
            trigger = re.sub( 'TAG', 'TAG - ' + str(offset), trigger )
            # extract multiple offsets:
            m = re.match( '(.*)\$\(TAG\s*(.*)\)(.*)', trigger )
            if m:
                pre, combo, post = m.groups()
                combo = eval( combo )
                if combo == 0:
                    trigger = pre + '$(TAG)' + post
                elif combo > 0:
                    trigger = pre + '$(TAG + ' + str(combo) + ')' + post
                else:
                    # (30 July 2011: put in '-' below; should it be there?)
                    trigger = pre + '$(TAG - ' + str(combo) + ')' + post

        # now for sas tasks, replace '$(TAG)' with '1'
        if task_name in self.sas_tasks:
            trigger = re.sub( '\$\(TAG\)', '1', trigger )

        return trigger

    def __check_tasks( self ):
        # Call after all tasks are defined.
        # Note: 
        #   (a) self['tasks'][name] 
        #       contains the task definition sections of the suite.rc file.
        #   (b) self.taskdefs[name]
        #       contains tasks that will be used, defined by the graph.
        # Tasks (a) may be defined but not used (e.g. commented out of the graph)
        # Tasks (b) may not be defined in (a), in which case they are dummied out.
        for name in self.taskdefs:
            if name not in self['tasks']:
                print >> sys.stderr, 'WARNING: task "' + name + '" is defined only by graph: it will run as a dummy task.'
        for name in self['tasks']:
            if name not in self.taskdefs:
                print >> sys.stderr, 'WARNING: task "' + name + '" is defined in [tasks] but not used in the graph.'

        # warn if listed special tasks are not defined
        for type in self['special tasks']:
            for name in self['special tasks'][type]:
                if type == 'clock-triggered':
                    name = re.sub('\(.*\)','',name)
                if re.search( '[^0-9a-zA-Z_]', name ):
                    raise SuiteConfigError, 'ERROR: Illegal ' + type + ' task name: ' + name
                if name not in self.taskdefs and name not in self['tasks']:
                    print >> sys.stderr, 'WARNING: ' + type + ' task "' + name + '" is not defined in [tasks] or used in the graph.'

        # check task insertion groups contain valid tasks
        for group in self['task insertion groups']:
            for name in self['task insertion groups'][group]:
                if name not in self['tasks'] and name not in self.taskdefs:
                    # This is not an error because it could be caused by
                    # temporary commenting out of a task in the graph,
                    # and it won't cause catastrophic failure of the
                    # insert command.
                    print >> sys.stderr, 'WARNING: task "' + name + '" of insertion group "' + group + '" is not defined.'

        # check 'tasks to exclude|include at startup' contains valid tasks
        for name in self['tasks to include at startup']:
                if name not in self['tasks'] and name not in self.taskdefs:
                    raise SuiteConfigError, "ERROR: " + name + ' in "tasks to include at startup" is not defined in [tasks] or graph.'
        for name in self['tasks to exclude at startup']:
                if name not in self['tasks'] and name not in self.taskdefs:
                    raise SuiteConfigError, "ERROR: " + name + ' in "tasks to exclude at startup" is not defined in [tasks] or graph.'

        # check graphed hours are consistent with [tasks]->[[NAME]]->hours (if defined)
        for name in self.taskdefs:
            # task 'name' is in graph
            if name in self['tasks']:
                # [tasks][name] section exists
                section_hours = [int(i) for i in self['tasks'][name]['hours'] ]
                if len( section_hours ) == 0:
                    # no hours defined in the task section
                    break
                graph_hours = self.taskdefs[name].hours
                bad_hours = []
                for hour in graph_hours:
                    if hour not in section_hours:
                        bad_hours.append(str(hour))
                if len(bad_hours) > 0:
                    raise SuiteConfigError, 'ERROR: [tasks]->[[' + name + ']]->hours disallows the graphed hour(s) ' + ','.join(bad_hours)

        # TO DO: check listed family members in the same way
        # TO DO: check that any multiple appearance of same task  in
        # 'special tasks' is valid. E.g. a task can be both
        # 'sequential' and 'clock-triggered' at the time, but not both
        # 'model' and 'sequential' at the same time.

    def process_configured_directories( self ):
        # absolute path, but can use ~user, env vars ($HOME etc.):
        self['suite log directory'] = \
                os.path.expandvars( os.path.expanduser( self['suite log directory']))
        self['state dump directory'] =  \
                os.path.expandvars( os.path.expanduser( self['state dump directory']))
        self['job submission log directory' ] = \
                os.path.expandvars( os.path.expanduser( self['job submission log directory' ]))
        self['visualization']['run time graph']['directory'] = \
                os.path.expandvars( os.path.expanduser( self['visualization']['run time graph']['directory']))

    def create_directories( self ):
        # create logging, state, and job log directories if necessary
        for dir in [
            self['suite log directory'], 
            self['state dump directory'],
            self['job submission log directory']]: 
            mkdir_p( dir )

    def get_filename( self ):
        return self.file

    def get_dirname( self ):
        return self.dir

    def get_title( self ):
        return self['title']

    def get_description( self ):
        return self['description']

    def get_coldstart_task_list( self ):
        # TO DO: automatically determine this by parsing the dependency
        #        graph - requires some thought.
        # For now user must define this:
        return self['special tasks']['cold start']

    def get_startup_task_list( self ):
        return self['special tasks']['startup']

    def get_task_name_list( self ):
        # return list of task names used in the dependency diagram,
        # not the full list of defined tasks (self['tasks'].keys())
        if not self.tasks_loaded:
            self.load()
        tasknames = self.taskdefs.keys()
        tasknames.sort(key=str.lower)  # case-insensitive sort
        return tasknames

    def get_asynchronous_task_name_list( self ):
        names = []
        if not self.tasks_loaded:
            self.load()
        for tn in self.taskdefs:
            if self.taskdefs[tn].type == 'asynchronous' or self.taskdefs[tn].type == 'daemon' or self.taskdefs[tn].type == 'sas':
                names.append(tn)
        names.sort(key=str.lower)
        return names

    def get_full_task_name_list( self ):
        # return list of task names used in the dependency diagram,
        # and task sections (self['tasks'].keys())
        if not self.tasks_loaded:
            self.load()
        gtasknames = self.taskdefs.keys()
        stasknames = self['tasks'].keys()
        tasknames = {}
        for tn in gtasknames + stasknames:
            if tn not in tasknames:
                tasknames[tn] = True
        all_tasknames = tasknames.keys()
        all_tasknames.sort(key=str.lower)  # case-insensitive sort
        return all_tasknames

    def process_graph_line( self, line, section ):
        # Extract dependent pairs from the suite.rc textual dependency
        # graph to use in constructing graphviz graphs.

        # 'A => B => C'    : [A => B], [B => C]
        # 'A & B => C'     : [A => C], [B => C]
        # 'A => C & D'     : [A => C], [A => D]
        # 'A & B => C & D' : [A => C], [A => D], [B => C], [B => D]

        # '&' Groups aren't really "conditional expressions"; they're
        # equivalent to adding another line:
        #  'A & B => C'
        # is the same as:
        #  'A => C' and 'B => C'

        # '|' (OR) is allowed. For graphing, the final member of an OR
        # group is plotted, by default,
        #  'A | B => C' : [B => C]
        # but a * indicates which member to plot,
        #  'A* | B => C'   : [A => C]
        #  'A & B  | C => D'  : [C => D]
        #  'A & B * | C => D'  : [A => D], [B => D]

        #  An 'or' on the right side is an error:
        #  'A = > B | C'     <--- NOT ALLOWED!

        # NO PARENTHESES ALLOWED FOR NOW, AS IT MAKES PARSING DIFFICULT.
        # Instead decompose into multiple expressions: 
        #  'A & ( B | C ) => D'               <--- don't use this
        # is equivalent to:
        #  'A => D' and 'B | C => D'          <--- use this instead
        # (this might not be possible in all conceivable cases, but in 
        # reality NWP suites have simple conditional trigger needs).

        # [list of valid hours], or ["once"], or ["repeat:asyncidpattern"]
        validity = []
        if section == "once" or re.match( '^repeat:', section ):
            validity.append( section )
        elif re.match( '^[\s,\d]+$', section ):
            # Cycling task.
            hours = re.split( '\s*,\s*', section )
            for hr in hours:
                hour = int( hr )
                if hour < 0 or hour > 23:
                    raise DefinitionError( 'ERROR: Hour ' + str(hour) + ' must be between 0 and 23' )
                if hour not in validity: 
                    validity.append( hour )
            validity.sort( key=int )
        else:
            raise SuiteConfigError( 'ERROR: Illegal graph validity type: ' + section )

        # split line on arrows
        sequence = re.split( '\s*=>\s*', line )

        # get list of pairs
        for i in [0] + range( 1, len(sequence)-1 ):
            lgroup = sequence[i]
            if len(sequence) == 1:
                # single node: no rhs group
                rgroup = None
                if re.search( '\|', lgroup ):
                    raise SuiteConfigError, "ERROR: Lone node groups cannot contain OR conditionals: " + lgroup
            else:
                rgroup = sequence[i+1]
           
            lconditional = lgroup
 
            # parentheses are used for intercycle dependencies: (T-6) etc.
            # so don't check for them as erroneous conditionals just yet.

<<<<<<< HEAD
            if lone_node:
                if re.search( '\|', lgroup ):
                    raise SuiteConfigError, "ERROR: Lone node groups cannot contain OR conditionals: " + lgroup
                lefts  = re.split( '\s*&\s*', lgroup )
                for left in lefts:
                    # task defs
                    try:
                        name = graphnode( left ).name
                    except GraphNodeError, x:
                        raise SuiteConfigError, str(x)
                    if name not in self.taskdefs:
                        self.taskdefs[ name ] = self.get_taskdef( name )
                    self.taskdefs[name].set_validity( section )
 
                    # graph
                    e = edge( left, None )
                    # store edges by hour (or "once" or "repeat:asyncid")
                    for val in validity:
                        if val not in self.edges:
                            self.edges[val] = []
                        if e not in self.edges[val]:
                            self.edges[val].append( e )
            else:
=======
            if rgroup:
>>>>>>> e24a80f6
                # '|' (OR) is not allowed on the right side
                if re.search( '\|', rgroup ):
                    raise SuiteConfigError, "ERROR: OR '|' is not legal on the right side of dependencies: " + rgroup

                # (T+/-N) offsets not allowed on the right side (as yet)
                if re.search( '\(\s*T\s*[+-]\s*\d+\s*\)', rgroup ):
                    raise SuiteConfigError, "ERROR: time offsets are not legal on the right side of dependencies: " + rgroup

                # now split on '&' (AND) and generate corresponding pairs
                rights = re.split( '\s*&\s*', rgroup )
<<<<<<< HEAD

                # task defs
                for r in rights:
                    self.generate_taskdefs( lconditional, r, section )

                # graph
                lefts  = re.split( '\s*&\s*', lgroup )
                for r in rights:
                    for l in lefts:
                        e = edge( l,r )
                        # store edges by hour (or "once" or "repeat:asyncid")
                        for val in validity:
                            if val == "once":
                                if val not in self.once_edges:
                                    self.once_edges[val] = []
                                if e not in self.once_edges[val]:
                                    self.once_edges[val].append( e )
                            else:
                                if val not in self.edges:
                                    self.edges[val] = []
                                if e not in self.edges[val]:
                                    self.edges[val].append( e )
=======
            else:
                rights = [None]

            lefts  = re.split( '\s*&\s*', lgroup )

            for r in rights:
                for l in lefts:
                    e = edge( l,r )
                    # store edges by hour
                    for hour in hours:
                        if hour not in self.edges:
                            self.edges[hour] = []
                        if e not in self.edges[hour]:
                            self.edges[hour].append( e )
>>>>>>> e24a80f6

            # self.edges left side members can be:
            #   foo           (task name)
            #   foo:N         (specific output)
            #   foo(T-DD)     (intercycle dep)
            #   foo:N(T-DD)   (both)

<<<<<<< HEAD
    def generate_taskdefs( self, lcond, right, section ):
=======

    def tasks_from_graph_line( self, line, cycle_list_string ):
        # Extract dependent pairs from the suite.rc textual dependency
        # graph and use to defined task proxy class definitions.

        # SEE DOCUMENTATION OF GRAPH LINE FORMAT ABOVE

        temp = re.split( '\s*,\s*', cycle_list_string )
        # turn cycle_list_string into a list of integer hours
        hours = []
        for i in temp:
            hours.append( int(i) )

        # split on arrows
        sequence = re.split( '\s*=>\s*', line )

        # get list of pairs
        for i in [0] + range( 1, len(sequence)-1 ):
            lgroup = sequence[i]
            if len(sequence) == 1:
                # single node: no rhs group
                rgroup = None
                if re.search( '\|', lgroup ):
                    raise SuiteConfigError, "ERROR: Lone node groups cannot contain OR conditionals: " + lgroup
            else:
                rgroup = sequence[i+1]
 
            lconditional = lgroup
            
            # parentheses are used for intercycle dependencies: (T-6) etc.
            # so don't check for them as erroneous conditionals just yet.

            if rgroup:
                # '|' (OR) is not allowed on the right side
                if re.search( '\|', rgroup ):
                    raise SuiteConfigError, "ERROR: OR '|' is not legal on the right side of dependencies: " + rgroup

                # (T+/-N) offsets not allowed on the right side (as yet)
                if re.search( '\(\s*T\s*[+-]\s*\d+\s*\)', rgroup ):
                    raise SuiteConfigError, "ERROR: time offsets are not legal on the right side of dependencies: " + rgroup

                # now split on '&' (AND) and generate corresponding pairs
                rights = re.split( '\s*&\s*', rgroup )
                for r in rights:
                    self.generate_taskdefs( lconditional, r, cycle_list_string )
            else:
                self.generate_taskdefs( lconditional, None, cycle_list_string )

    def generate_taskdefs( self, lcond, right, cycle_list_string ):
        # get a list of integer hours from cycle_list_string
        temp = re.split( '\s*,\s*', cycle_list_string )
        hours = []
        for i in temp:
            hours.append( int(i) )
>>>>>>> e24a80f6

        # extract left side task names (split on '|' or '&')
        lefts = re.split( '\s*[\|&]\s*', lcond )

        # initialise the task definitions
        for node in lefts + [right]:
            if not node:
                # if right is None, lefts are lone nodes
                # for which we still define the taskdefs
                continue
            try:
                name = graphnode( node ).name
            except GraphNodeError, x:
                raise SuiteConfigError, str(x)
            if section == "once":
                if name not in self.sas_tasks:
                    self.sas_tasks.append(name)
            if name not in self.taskdefs:
                self.taskdefs[ name ] = self.get_taskdef( name )
            self.taskdefs[ name ].set_validity( section )

        if not right:
            # lefts are lone nodes; no more triggers to define.
            return

        # SET TRIGGERS
        if not re.search( '\|', lcond ):
            # lcond is a single trigger, or an '&'-only one, in which
            # case we don't need to use conditional prerequisites (we
            # could, but they may be less efficient due to 'eval'?).

            for left in lefts:
                # strip off '*' plotting conditional indicator
                l = re.sub( '\s*\*', '', left )
                lnode = graphnode( l ) # (GraphNodeError checked above)

                trigger = self.set_trigger( lnode.name, lnode.output, lnode.offset )
                if lnode.name in self['special tasks']['startup'] or \
                        lnode.name in self.sas_tasks:
                    self.taskdefs[right].add_startup_trigger( trigger, section )
                else:
                    if lnode.intercycle:
                        self.taskdefs[lnode.name].intercycle = True
                    self.taskdefs[right].add_trigger( trigger, section )
        else:
            # Conditional with OR:
            # Strip off '*' plotting conditional indicator
            l = re.sub( '\s*\*', '', lcond )

            # A startup task currently cannot be part of a conditional
            # (to change this, need add_startup_conditional_trigger()
            # similarly to above to non-conditional ... and follow
            # through in taskdef.py).
            for t in self['special tasks']['startup']:
                if re.search( r'\b' + t + r'\b', l ):
                    raise SuiteConfigError, 'ERROR: startup task in conditional: ' + t

            ctrig = {}

            lefts = re.split( '\s*[\|&]\s*', l)
            for left in lefts:
                lnode = graphnode(left)  # (GraphNodeError checked above)
                if lnode.intercycle:
                    self.taskdefs[lnode.name].intercycle = True
                trigger = self.set_trigger( lnode.name, lnode.output, lnode.offset )
                # use fully qualified name for the expression label
                # (task name is not unique, e.g.: "F | F:fail => G")

                label = re.sub( '\(', '_', left )
                label = re.sub( '\)', '_', label )
                label = re.sub( '\-', '_', label )
                label = re.sub( '\:', '_', label )

                ctrig[label] = trigger

            # l itself is the conditional expression, but replace some
            # chars for later use in regular  expressions.

            label = re.sub( '\(', '_', l )
            label = re.sub( '\)', '_', label )
            label = re.sub( '\-', '_', label )
            label = re.sub( '\:', '_', label )

            self.taskdefs[right].add_conditional_trigger( ctrig, label, section )

    def get_graph( self, start_ctime, stop, colored=True, raw=False ):
        if not self.graph_loaded:
            self.load()
        if colored:
            graph = graphing.CGraph( self.suite, self['visualization'] )
        else:
            graph = graphing.CGraphPlain( self.suite )

        startup_exclude_list = self.get_coldstart_task_list() + \
                self.get_startup_task_list()

        gr_edges = []

        for e in self.once_edges["once"]:
            right = e.get_right(1, False, False, [], [])
            left  = e.get_left( 1, False, False, [], [])
            gr_edges.append( (left, right) )

        cycles = self.edges.keys()
        if len(cycles) != 0:
            cycles.sort(key=int)
            ctime = start_ctime
            hour = str(int(start_ctime[8:10])) # get string without zero padding
            # TO DO: ENSURE THAT ZERO PADDING NOT USED IN SECTION HEADINGS!!!!!
            found = True
            try:
                i = cycles.index( hour )
            except ValueError:
                # nothing at this hour; find index of next hour that
                # appears in the graph, and adjust ctime accordingly.
                found = False
                for i in range(0,len(cycles)):
                    if int(cycles[i]) > int(hour):
                        found = True
                        diff = int(cycles[i]) - int(hour)
                        foo = ct(ctime)
                        foo.increment( hours=diff )
                        diffhrs = foo.subtract_hrs( ct(start_ctime) )
                        if diffhrs > int(stop):
                            found = False
                        break
            if found:
                started = False
                while True:
                    hour = cycles[i]
                    for e in self.edges[hour]:
                        right = e.get_right(ctime, started, raw, startup_exclude_list, [])
                        left  = e.get_left( ctime, started, raw, startup_exclude_list, [])

                        if left == None and right == None:
                            # nothing to add to the graph
                            continue

                        if left != None:
                            lname, lctime = re.split( '%', left )
                            sct = ct(start_ctime)
                            diffhrs = sct.subtract_hrs( ct(lctime) )
                            if diffhrs > 0:
                                # check that left is not earlier than start time
                                # TO DO: does this invalidate right too?
                                continue
                        else:
                            lname = None
                            lctime = None

                        if right != None:
                            rname, rctime = re.split( '%', right )
                        else:
                            rname = None
                            lctime = None

                        if self['visualization']['show family members']:
                            if lname in self.members and rname in self.members:
                                # both families
                                for lmem in self.members[lname]:
                                    for rmem in self.members[rname]:
                                        lmemid = lmem + '%' + lctime
                                        rmemid = rmem + '%' + rctime
                                        gr_edges.append( (lmemid, rmemid ) )
                            elif lname in self.members:
                                # left family
                                for mem in self.members[lname]:
                                    memid = mem + '%' + lctime
                                    gr_edges.append( (memid, right ) )
                            elif rname in self.members:
                                # right family
                                for mem in self.members[rname]:
                                    memid = mem + '%' + rctime
                                    gr_edges.append( (left, memid ) )
                            else:
                                # no families
                                gr_edges.append( (left, right) )
                        else:
                            gr_edges.append( (left, right) )

                    # next cycle
                    started = True
                    if i == len(cycles) - 1:
                        i = 0
                        diff = 24 - int(hour) + int(cycles[0])
                    else:
                        i += 1
                        diff = int(cycles[i]) - int(hour)

                    foo = ct(ctime)
                    foo.increment( hours=diff )
                    ctime = foo.get()
                    diffhrs = foo.subtract_hrs( ct(start_ctime) )
                    if diffhrs > int(stop):
                        break
                
        # sort and then add edges in the hope that edges added in the
        # same order each time will result in the graph layout not
        # jumping around (does this help? -if not discard)
        gr_edges.sort()
        for e in gr_edges:
            l, r = e
            if l== None and r == None:
                pass
            elif l == None:
                graph.add_node( r )
            elif r == None:
                graph.add_node( l )
            else:
                graph.add_edge( l, r )

        for n in graph.nodes():
            if not colored:
                n.attr['style'] = 'filled'
                n.attr['fillcolor'] = 'cornsilk'

        return graph

    def prev_cycle( self, cycle, cycles ):
        i = cycles.index( cycle )
        if i == 0:
            prev = cycles[-1]
        else:
            prev = cycles[i-1]
        return prev

    def load( self ):
        # parse the suite dependencies section
        for item in self['dependencies']:
            if item == 'graph':
                # One-off asynchronous tasks.
                section = "once"
                graph = self['dependencies']['graph']
                if graph == None:
                    # this means no sas tasks defined
                    continue
            else:
                section = item
                try:
                    graph = self['dependencies'][item]['graph']
                except IndexError:
                    raise SuiteConfigError, 'Missing graph string in [dependencies]['+item+']'
                #raise SuiteConfigError, 'Illegal Section: [dependencies]['+section+']'

            # split the graph string into successive lines
            lines = re.split( '\s*\n\s*', graph )
            for xline in lines:
                # strip comments
                line = re.sub( '#.*', '', xline ) 
                # ignore blank lines
                if re.match( '^\s*$', line ):
                    continue
                # strip leading or trailing spaces
                line = re.sub( '^\s*', '', line )
                line = re.sub( '\s*$', '', line )

                # generate pygraphviz graph nodes and edges, and task definitions
                self.process_graph_line( line, section )
                self.graph_loaded = True

        # task families
        members = []
        my_family = {}
        for name in self['task families']:
            try:
                self.taskdefs[name].type="family"
            except KeyError:
                print >> sys.stderr, 'WARNING: family ' + name + ' is not used in the graph'
                continue
 
            mems = self['task families'][name]
            self.taskdefs[name].members = mems
            for mem in mems:
                if mem not in members:
                    members.append( mem )
                    # TO DO: ALLOW MORE GENERAL INTERNAL FAMILY MEMBERS?
                if mem not in self.taskdefs:
                    self.taskdefs[ mem ] = self.get_taskdef( mem )
                self.taskdefs[mem].member_of = name
                # take valid hours from the family
                # (REPLACES HOURS if member appears in graph section)
                self.taskdefs[mem].hours = self.taskdefs[name].hours

        # sort hours list for each task
        for name in self.taskdefs:
            self.taskdefs[name].hours.sort( key=int ) 
            #print name, self.taskdefs[name].type, self.taskdefs[name].modifiers

            # check that task names contain only word characters [0-9a-zA-Z_]
            # (use of r'\b' word boundary regex in conditional prerequisites
            # could fail if other characters are allowed).
            if re.search( '[^0-9a-zA-Z_]', name ):
                # (\w allows spaces)
                raise SuiteConfigError, 'Illegal task name: ' + name

        self.load_raw_task_definitions()

        self.__check_tasks()
        self.tasks_loaded = True

    def get_taskdef( self, name, strict=False ):
        try:
            taskd = taskdef.taskdef( name )
        except taskdef.DefinitionError, x:
            raise SuiteConfigError, str(x)

        # SET ONE OFF TASK INDICATOR
        #   cold start and startup tasks are automatically one off
        if name in self['special tasks']['one off'] or \
            name in self['special tasks']['startup'] or \
            name in self['special tasks']['cold start']:
                taskd.modifiers.append( 'oneoff' )

        # SET SEQUENTIAL TASK INDICATOR
        if name in self['special tasks']['sequential']:
            taskd.modifiers.append( 'sequential' )

        # SET MODEL TASK INDICATOR
        # (TO DO - identify these tasks from the graph)
        if name in self['special tasks']['daemon']:
            taskd.type = 'daemon'
        elif name in self['special tasks']['models with explicit restart outputs']:
            taskd.type = 'tied'
        else:
            taskd.type = 'free'

        # ONLY USING FREE TASK FOR NOW (MODELS MUST BE SEQUENTIAL)

        # SET CLOCK-TRIGGERED TASKS
        if name in self.clock_offsets:
            taskd.modifiers.append( 'clocktriggered' )
            taskd.clocktriggered_offset = self.clock_offsets[name]

        if name not in self['tasks']:
            if strict:
                raise SuiteConfigError, 'Task not defined: ' + name
            # no [tasks][[name]] section defined: default dummy task
            if self.simulation_mode:
                # use simulation mode specific job submit method for all tasks
                taskd.job_submit_method = self['simulation mode']['job submission method']
            else:
                # suite default job submit method
                taskd.job_submit_method = self['job submission method']
            return taskd

        taskconfig = self['tasks'][name]
        taskd.description = taskconfig['description']

        for lbl in taskconfig['outputs']:
            taskd.outputs.append( taskconfig['outputs'][lbl] )

        if not self['ignore task owners']:
            taskd.owner = taskconfig['owner']

        if self.simulation_mode:
            # use simulation mode specific job submit method for all tasks
            taskd.job_submit_method = self['simulation mode']['job submission method']
        elif taskconfig['job submission method'] != None:
            # a task-specific job submit method was specified
            taskd.job_submit_method = taskconfig['job submission method']
        else:
            # suite default job submit method
            taskd.job_submit_method = self['job submission method']

        taskd.job_submit_log_directory = taskconfig['job submission log directory']

        if taskconfig['remote host']:
            taskd.remote_host = taskconfig['remote host']
            # consistency check
            if not taskconfig['remote cylc directory']:
                raise SuiteConfigError, name + ": tasks with a remote host must specify the remote cylc directory"

        taskd.remote_cylc_directory = taskconfig['remote cylc directory']
        taskd.remote_suite_directory = taskconfig['remote suite directory']

        taskd.manual_messaging = taskconfig['manual task completion messaging']

        # task-specific event hook scripts
        taskd.hook_scripts[ 'submitted' ]         = taskconfig['task submitted hook script']
        taskd.hook_scripts[ 'submission failed' ] = taskconfig['task submission failed hook script']
        taskd.hook_scripts[ 'started'   ]         = taskconfig['task started hook script'  ]
        taskd.hook_scripts[ 'warning'   ]         = taskconfig['task warning hook script'  ]
        taskd.hook_scripts[ 'succeeded' ]         = taskconfig['task succeeded hook script' ]
        taskd.hook_scripts[ 'failed'    ]         = taskconfig['task failed hook script'   ]
        taskd.hook_scripts[ 'timeout'   ]         = taskconfig['task timeout hook script'  ]
        # task-specific timeout hook scripts
        taskd.timeouts[ 'submission'    ]     = taskconfig['task submission timeout in minutes']
        taskd.timeouts[ 'execution'     ]     = taskconfig['task execution timeout in minutes' ]
        taskd.timeouts[ 'reset on incoming' ] = taskconfig['reset execution timeout on incoming messages']

        taskd.logfiles    = taskconfig[ 'extra log files' ]
        taskd.commands    = taskconfig[ 'command' ]
        taskd.environment = taskconfig[ 'environment' ]
        taskd.directives  = taskconfig[ 'directives' ]

        return taskd

    def get_task_proxy( self, name, ctime, state, stopctime, startup ):
        # get a proxy for a task in the dependency graph.
        if not self.tasks_loaded:
            # load all tasks defined by the graph
            self.load()
        return self.taskdefs[name].get_task_class()( ctime, state, stopctime, startup )

    def get_task_proxy_raw( self, name, ctime, state, stopctime,
            startup, test=False, strict=True ):
        # GET A PROXY FOR A TASK THAT IS NOT GRAPHED - i.e. call this
        # only if get_task_proxy() raises a KeyError.

        # This allows us to 'cylc submit' single tasks that are defined
        # in suite.rc but not in the suite graph.  Because the graph
        # defines valid cycle times, however, we must use
        # [tasks][[name]]hours or, if the hours entry is not defined,
        # assume that the requested ctime is valid for the task.
        td = self.get_taskdef( name, strict=True )
        chour = int(ctime[8:10])
        hours = self['tasks'][name]['hours']
        if len(hours) == 0:
            # no hours defined; instantiation will fail unless we assume
            # the test hour is valid.
            if strict:
                # you cannot insert into a running suite a task that has
                # no hours defined (what would the cycle time of its
                # next instance be?).
                raise SuiteConfigError, name + " has no hours defined in graph or [tasks]"
            if test:
                # used by the 'cylc validate' command
                print >> sys.stderr, "WARNING: no hours in graph or [tasks][["+name+"]]; task can be 'submit'ed but not inserted into the suite."
            else:
                # if 'submit'ed alone (see just above):
                print >> sys.stderr, "WARNING: " + name + ": no hours in graph or [tasks][["+name+"]]; task can be 'submit'ed but not inserted into the suite."
                print >> sys.stderr, "WARNING: " + name + ": no hours defined - task will be submitted with the exact cycle time " + ctime
            td.hours = [ chour ]
        else:
            td.hours = [ int(i) for i in hours ]
        tdclass = td.get_task_class()( ctime, 'waiting', startup, stopctime )
        return tdclass

    def get_task_class( self, name ):
        if not self.tasks_loaded:
            self.load()
        return self.taskdefs[name].get_task_class()

    def load_raw_task_definitions( self ):
        count_raw = 0
        rawtd = self['raw task definitions']
        for name in rawtd:
            count_raw += 1
            taskconfig = rawtd[name]
            try:
                taskd = taskdef.taskdef( name )
            except taskdef.DefinitionError, x:
                raise SuiteConfigError, str(x)

            taskd.type = taskconfig['type']

            for mod in taskconfig['type modifiers']:
                taskd.modifiers.append(mod)
                if mod == 'clocktriggered':
                    taskd.clocktriggered_offset = taskconfig['clock trigger offset in hours']

            for lbl in taskconfig['outputs']:
                taskd.outputs.append( taskconfig['outputs'][lbl] )

            if not self['ignore task owners']:
                taskd.owner = taskconfig['owner']

            if self.simulation_mode:
                # use simulation mode specific job submit method for all tasks
                taskd.job_submit_method = self['simulation mode']['job submission method']
            elif taskconfig['job submission method'] != None:
                # a task-specific job submit method was specified
                taskd.job_submit_method = taskconfig['job submission method']
            else:
                # suite default job submit method
                taskd.job_submit_method = self['job submission method']

            taskd.job_submit_log_directory = taskconfig['job submission log directory']

            if taskconfig['remote host']:
                taskd.remote_host = taskconfig['remote host']
                # consistency check
                if not taskconfig['remote cylc directory']:
                    raise SuiteConfigError, name + ": tasks with a remote host must specify the remote cylc directory"

            taskd.remote_cylc_directory = taskconfig['remote cylc directory']
            taskd.remote_suite_directory = taskconfig['remote suite directory']
            taskd.manual_messaging = taskconfig['manual task completion messaging']

            taskd.hook_scripts[ 'submitted' ]         = taskconfig['task submitted hook script']
            taskd.hook_scripts[ 'submission failed' ] = taskconfig['task submission failed hook script']
            taskd.hook_scripts[ 'started'   ]         = taskconfig['task started hook script'  ]
            taskd.hook_scripts[ 'warning'   ]         = taskconfig['task warning hook script'  ]
            taskd.hook_scripts[ 'succeeded' ]         = taskconfig['task succeeded hook script' ]
            taskd.hook_scripts[ 'failed'    ]         = taskconfig['task failed hook script'   ]
            taskd.hook_scripts[ 'timeout'   ]         = taskconfig['task timeout hook script'  ]
            # task-specific timeout hook scripts
            taskd.timeouts[ 'submission'    ]     = taskconfig['task submission timeout in minutes']
            taskd.timeouts[ 'execution'     ]     = taskconfig['task execution timeout in minutes' ]
            taskd.timeouts[ 'reset on incoming' ] = taskconfig['reset execution timeout on incoming messages']

            taskd.description = taskconfig['description']
            taskd.commands = taskconfig['command']
            taskd.logfiles = taskconfig['extra log files']
            taskd.envrionment = taskconfig['environment']
            taskd.directives = taskconfig['directives']

            valid_hours = taskconfig['hours string']
            if valid_hours:
                taskd.set_validity( valid_hours )
                # NO CONDITIONALS OR STARTUP TRIGGERS FOR NOW
                for lbl in taskconfig['prerequisites']:
                    taskd.add_trigger( taskconfig['prerequisites'][lbl], valid_hours )
            else:
                # simple asynchronous TO DO: ALSO NEEDED FOR REPEATING ASYNCHRONOUS?
                for lbl in taskconfig['prerequisites']:
                    taskd.add_asynchronous_trigger( taskconfig['prerequisites'][lbl] )

            if taskconfig['startup prerequisites']:
                for lbl in taskconfig['startup prerequisites']:
                    taskd.add_startup_trigger( taskconfig['startup prerequisites'][lbl], valid_hours )
 
            if taskconfig['output pattern']:
                taskd.set_validity( taskconfig['output pattern'] )
            if taskconfig['pattern prerequisites']:
                lpre = taskconfig['pattern prerequisites']
                for lbl in lpre:
                    taskd.loose_prerequisites.append(lpre[lbl])
            if taskconfig['death prerequisites']:
                dpre = taskconfig['death prerequisites']
                for lbl in dpre:
                    taskd.death_prerequisites.append(dpre[lbl])

            self.taskdefs[name] = taskd

        if count_raw != 0:
            print >> sys.stderr, "WARNING: this suite contains " + str(count_raw) + " raw (non-graphed) task definitions."
 <|MERGE_RESOLUTION|>--- conflicted
+++ resolved
@@ -673,33 +673,7 @@
             # parentheses are used for intercycle dependencies: (T-6) etc.
             # so don't check for them as erroneous conditionals just yet.
 
-<<<<<<< HEAD
-            if lone_node:
-                if re.search( '\|', lgroup ):
-                    raise SuiteConfigError, "ERROR: Lone node groups cannot contain OR conditionals: " + lgroup
-                lefts  = re.split( '\s*&\s*', lgroup )
-                for left in lefts:
-                    # task defs
-                    try:
-                        name = graphnode( left ).name
-                    except GraphNodeError, x:
-                        raise SuiteConfigError, str(x)
-                    if name not in self.taskdefs:
-                        self.taskdefs[ name ] = self.get_taskdef( name )
-                    self.taskdefs[name].set_validity( section )
- 
-                    # graph
-                    e = edge( left, None )
-                    # store edges by hour (or "once" or "repeat:asyncid")
-                    for val in validity:
-                        if val not in self.edges:
-                            self.edges[val] = []
-                        if e not in self.edges[val]:
-                            self.edges[val].append( e )
-            else:
-=======
             if rgroup:
->>>>>>> e24a80f6
                 # '|' (OR) is not allowed on the right side
                 if re.search( '\|', rgroup ):
                     raise SuiteConfigError, "ERROR: OR '|' is not legal on the right side of dependencies: " + rgroup
@@ -710,45 +684,30 @@
 
                 # now split on '&' (AND) and generate corresponding pairs
                 rights = re.split( '\s*&\s*', rgroup )
-<<<<<<< HEAD
-
-                # task defs
-                for r in rights:
-                    self.generate_taskdefs( lconditional, r, section )
-
-                # graph
-                lefts  = re.split( '\s*&\s*', lgroup )
-                for r in rights:
-                    for l in lefts:
-                        e = edge( l,r )
-                        # store edges by hour (or "once" or "repeat:asyncid")
-                        for val in validity:
-                            if val == "once":
-                                if val not in self.once_edges:
-                                    self.once_edges[val] = []
-                                if e not in self.once_edges[val]:
-                                    self.once_edges[val].append( e )
-                            else:
-                                if val not in self.edges:
-                                    self.edges[val] = []
-                                if e not in self.edges[val]:
-                                    self.edges[val].append( e )
-=======
             else:
                 rights = [None]
 
+            # task defs
+            for r in rights:
+                self.generate_taskdefs( lconditional, r, section )
+
+            # graph
             lefts  = re.split( '\s*&\s*', lgroup )
-
             for r in rights:
                 for l in lefts:
                     e = edge( l,r )
-                    # store edges by hour
-                    for hour in hours:
-                        if hour not in self.edges:
-                            self.edges[hour] = []
-                        if e not in self.edges[hour]:
-                            self.edges[hour].append( e )
->>>>>>> e24a80f6
+                    # store edges by hour (or "once" or "repeat:asyncid")
+                    for val in validity:
+                        if val == "once":
+                            if val not in self.once_edges:
+                                self.once_edges[val] = []
+                            if e not in self.once_edges[val]:
+                                self.once_edges[val].append( e )
+                        else:
+                            if val not in self.edges:
+                                self.edges[val] = []
+                            if e not in self.edges[val]:
+                                self.edges[val].append( e )
 
             # self.edges left side members can be:
             #   foo           (task name)
@@ -756,64 +715,7 @@
             #   foo(T-DD)     (intercycle dep)
             #   foo:N(T-DD)   (both)
 
-<<<<<<< HEAD
     def generate_taskdefs( self, lcond, right, section ):
-=======
-
-    def tasks_from_graph_line( self, line, cycle_list_string ):
-        # Extract dependent pairs from the suite.rc textual dependency
-        # graph and use to defined task proxy class definitions.
-
-        # SEE DOCUMENTATION OF GRAPH LINE FORMAT ABOVE
-
-        temp = re.split( '\s*,\s*', cycle_list_string )
-        # turn cycle_list_string into a list of integer hours
-        hours = []
-        for i in temp:
-            hours.append( int(i) )
-
-        # split on arrows
-        sequence = re.split( '\s*=>\s*', line )
-
-        # get list of pairs
-        for i in [0] + range( 1, len(sequence)-1 ):
-            lgroup = sequence[i]
-            if len(sequence) == 1:
-                # single node: no rhs group
-                rgroup = None
-                if re.search( '\|', lgroup ):
-                    raise SuiteConfigError, "ERROR: Lone node groups cannot contain OR conditionals: " + lgroup
-            else:
-                rgroup = sequence[i+1]
- 
-            lconditional = lgroup
-            
-            # parentheses are used for intercycle dependencies: (T-6) etc.
-            # so don't check for them as erroneous conditionals just yet.
-
-            if rgroup:
-                # '|' (OR) is not allowed on the right side
-                if re.search( '\|', rgroup ):
-                    raise SuiteConfigError, "ERROR: OR '|' is not legal on the right side of dependencies: " + rgroup
-
-                # (T+/-N) offsets not allowed on the right side (as yet)
-                if re.search( '\(\s*T\s*[+-]\s*\d+\s*\)', rgroup ):
-                    raise SuiteConfigError, "ERROR: time offsets are not legal on the right side of dependencies: " + rgroup
-
-                # now split on '&' (AND) and generate corresponding pairs
-                rights = re.split( '\s*&\s*', rgroup )
-                for r in rights:
-                    self.generate_taskdefs( lconditional, r, cycle_list_string )
-            else:
-                self.generate_taskdefs( lconditional, None, cycle_list_string )
-
-    def generate_taskdefs( self, lcond, right, cycle_list_string ):
-        # get a list of integer hours from cycle_list_string
-        temp = re.split( '\s*,\s*', cycle_list_string )
-        hours = []
-        for i in temp:
-            hours.append( int(i) )
->>>>>>> e24a80f6
 
         # extract left side task names (split on '|' or '&')
         lefts = re.split( '\s*[\|&]\s*', lcond )
